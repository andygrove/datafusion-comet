--- conflicted
+++ resolved
@@ -106,11 +106,8 @@
               org.apache.spark.CometPluginsDefaultSuite
               org.apache.spark.CometPluginsNonOverrideSuite
               org.apache.spark.CometPluginsUnifiedModeOverrideSuite
-<<<<<<< HEAD
               org.apache.comet.rules.CometScanRuleSuite
-=======
               org.apache.comet.rules.CometExecRuleSuite
->>>>>>> 81e19be4
               org.apache.spark.sql.CometTPCDSQuerySuite
               org.apache.spark.sql.CometTPCDSQueryTestSuite
               org.apache.spark.sql.CometTPCHQuerySuite
