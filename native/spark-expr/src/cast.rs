// Licensed to the Apache Software Foundation (ASF) under one
// or more contributor license agreements.  See the NOTICE file
// distributed with this work for additional information
// regarding copyright ownership.  The ASF licenses this file
// to you under the Apache License, Version 2.0 (the
// "License"); you may not use this file except in compliance
// with the License.  You may obtain a copy of the License at
//
//   http://www.apache.org/licenses/LICENSE-2.0
//
// Unless required by applicable law or agreed to in writing,
// software distributed under the License is distributed on an
// "AS IS" BASIS, WITHOUT WARRANTIES OR CONDITIONS OF ANY
// KIND, either express or implied.  See the License for the
// specific language governing permissions and limitations
// under the License.

use crate::timezone;
use crate::utils::array_with_timezone;
use crate::{EvalMode, SparkError, SparkResult};
use arrow::{
    array::{
        cast::AsArray,
        types::{Date32Type, Int16Type, Int32Type, Int8Type},
        Array, ArrayRef, BooleanArray, Decimal128Array, Float32Array, Float64Array,
        GenericStringArray, Int16Array, Int32Array, Int64Array, Int8Array, OffsetSizeTrait,
        PrimitiveArray,
    },
    compute::{cast_with_options, take, unary, CastOptions},
    datatypes::{
        ArrowPrimitiveType, Decimal128Type, DecimalType, Float32Type, Float64Type, Int64Type,
        TimestampMicrosecondType,
    },
    error::ArrowError,
    record_batch::RecordBatch,
    util::display::FormatOptions,
};
use arrow_array::builder::StringBuilder;
use arrow_array::{DictionaryArray, StringArray, StructArray};
use arrow_schema::{DataType, Field, Schema};
use chrono::{NaiveDate, NaiveDateTime, TimeZone, Timelike};
<<<<<<< HEAD
=======
use datafusion::physical_expr_common::physical_expr::down_cast_any_ref;
>>>>>>> 8f4a8a54
use datafusion_common::{
    cast::as_generic_string_array, internal_err, Result as DataFusionResult, ScalarValue,
};
use datafusion_expr::ColumnarValue;
use datafusion_physical_expr::PhysicalExpr;
use num::{
    cast::AsPrimitive, integer::div_floor, traits::CheckedNeg, CheckedSub, Integer, Num,
    ToPrimitive,
};
use regex::Regex;
use std::str::FromStr;
use std::{
    any::Any,
    fmt::{Debug, Display, Formatter},
    hash::Hash,
    num::Wrapping,
    sync::Arc,
};

<<<<<<< HEAD
use crate::timezone;
use crate::utils::array_with_timezone;

use crate::{EvalMode, SparkError, SparkResult};

=======
>>>>>>> 8f4a8a54
static TIMESTAMP_FORMAT: Option<&str> = Some("%Y-%m-%d %H:%M:%S%.f");

const MICROS_PER_SECOND: i64 = 1000000;

static CAST_OPTIONS: CastOptions = CastOptions {
    safe: true,
    format_options: FormatOptions::new()
        .with_timestamp_tz_format(TIMESTAMP_FORMAT)
        .with_timestamp_format(TIMESTAMP_FORMAT),
};

struct TimeStampInfo {
    year: i32,
    month: u32,
    day: u32,
    hour: u32,
    minute: u32,
    second: u32,
    microsecond: u32,
}

impl Default for TimeStampInfo {
    fn default() -> Self {
        TimeStampInfo {
            year: 1,
            month: 1,
            day: 1,
            hour: 0,
            minute: 0,
            second: 0,
            microsecond: 0,
        }
    }
}

impl TimeStampInfo {
    pub fn with_year(&mut self, year: i32) -> &mut Self {
        self.year = year;
        self
    }

    pub fn with_month(&mut self, month: u32) -> &mut Self {
        self.month = month;
        self
    }

    pub fn with_day(&mut self, day: u32) -> &mut Self {
        self.day = day;
        self
    }

    pub fn with_hour(&mut self, hour: u32) -> &mut Self {
        self.hour = hour;
        self
    }

    pub fn with_minute(&mut self, minute: u32) -> &mut Self {
        self.minute = minute;
        self
    }

    pub fn with_second(&mut self, second: u32) -> &mut Self {
        self.second = second;
        self
    }

    pub fn with_microsecond(&mut self, microsecond: u32) -> &mut Self {
        self.microsecond = microsecond;
        self
    }
}

#[derive(Debug, Eq)]
pub struct Cast {
    pub child: Arc<dyn PhysicalExpr>,
    pub data_type: DataType,
    pub cast_options: SparkCastOptions,
}

<<<<<<< HEAD
impl PartialEq for Cast {
    fn eq(&self, other: &Self) -> bool {
        self.child.eq(&other.child)
            && self.data_type.eq(&other.data_type)
            && self.cast_options.eq(&other.cast_options)
    }
}

impl Hash for Cast {
    fn hash<H: std::hash::Hasher>(&self, state: &mut H) {
        self.child.hash(state);
        self.data_type.hash(state);
        self.cast_options.hash(state);
=======
/// Determine if Comet supports a cast, taking options such as EvalMode and Timezone into account.
pub fn cast_supported(
    from_type: &DataType,
    to_type: &DataType,
    options: &SparkCastOptions,
) -> bool {
    use DataType::*;

    let from_type = if let Dictionary(_, dt) = from_type {
        dt
    } else {
        from_type
    };

    let to_type = if let Dictionary(_, dt) = to_type {
        dt
    } else {
        to_type
    };

    if from_type == to_type {
        return true;
    }

    match (from_type, to_type) {
        (Boolean, _) => can_cast_from_boolean(to_type, options),
        (UInt8 | UInt16 | UInt32 | UInt64, Int8 | Int16 | Int32 | Int64)
            if options.allow_cast_unsigned_ints =>
        {
            true
        }
        (Int8, _) => can_cast_from_byte(to_type, options),
        (Int16, _) => can_cast_from_short(to_type, options),
        (Int32, _) => can_cast_from_int(to_type, options),
        (Int64, _) => can_cast_from_long(to_type, options),
        (Float32, _) => can_cast_from_float(to_type, options),
        (Float64, _) => can_cast_from_double(to_type, options),
        (Decimal128(p, s), _) => can_cast_from_decimal(p, s, to_type, options),
        (Timestamp(_, None), _) => can_cast_from_timestamp_ntz(to_type, options),
        (Timestamp(_, Some(_)), _) => can_cast_from_timestamp(to_type, options),
        (Utf8 | LargeUtf8, _) => can_cast_from_string(to_type, options),
        (_, Utf8 | LargeUtf8) => can_cast_to_string(from_type, options),
        (Struct(from_fields), Struct(to_fields)) => from_fields
            .iter()
            .zip(to_fields.iter())
            .all(|(a, b)| cast_supported(a.data_type(), b.data_type(), options)),
        _ => false,
    }
}

fn can_cast_from_string(to_type: &DataType, options: &SparkCastOptions) -> bool {
    use DataType::*;
    match to_type {
        Boolean | Int8 | Int16 | Int32 | Int64 | Binary => true,
        Float32 | Float64 => {
            // https://github.com/apache/datafusion-comet/issues/326
            // Does not support inputs ending with 'd' or 'f'. Does not support 'inf'.
            // Does not support ANSI mode.
            options.allow_incompat
        }
        Decimal128(_, _) => {
            // https://github.com/apache/datafusion-comet/issues/325
            // Does not support inputs ending with 'd' or 'f'. Does not support 'inf'.
            // Does not support ANSI mode. Returns 0.0 instead of null if input contains no digits

            options.allow_incompat
        }
        Date32 | Date64 => {
            // https://github.com/apache/datafusion-comet/issues/327
            // Only supports years between 262143 BC and 262142 AD
            options.allow_incompat
        }
        Timestamp(_, _) if options.eval_mode == EvalMode::Ansi => {
            // ANSI mode not supported
            false
        }
        Timestamp(_, Some(tz)) if tz.as_ref() != "UTC" => {
            // Cast will use UTC instead of $timeZoneId
            options.allow_incompat
        }
        Timestamp(_, _) => {
            // https://github.com/apache/datafusion-comet/issues/328
            // Not all valid formats are supported
            options.allow_incompat
        }
        _ => false,
    }
}

fn can_cast_to_string(from_type: &DataType, options: &SparkCastOptions) -> bool {
    use DataType::*;
    match from_type {
        Boolean | Int8 | Int16 | Int32 | Int64 | Date32 | Date64 | Timestamp(_, _) => true,
        Float32 | Float64 => {
            // There can be differences in precision.
            // For example, the input \"1.4E-45\" will produce 1.0E-45 " +
            // instead of 1.4E-45"))
            true
        }
        Decimal128(_, _) => {
            // https://github.com/apache/datafusion-comet/issues/1068
            // There can be formatting differences in some case due to Spark using
            // scientific notation where Comet does not
            true
        }
        Binary => {
            // https://github.com/apache/datafusion-comet/issues/377
            // Only works for binary data representing valid UTF-8 strings
            options.allow_incompat
        }
        Struct(fields) => fields
            .iter()
            .all(|f| can_cast_to_string(f.data_type(), options)),
        _ => false,
    }
}

fn can_cast_from_timestamp_ntz(to_type: &DataType, options: &SparkCastOptions) -> bool {
    use DataType::*;
    match to_type {
        Timestamp(_, _) | Date32 | Date64 | Utf8 => {
            // incompatible
            options.allow_incompat
        }
        _ => {
            // unsupported
            false
        }
    }
}

fn can_cast_from_timestamp(to_type: &DataType, _options: &SparkCastOptions) -> bool {
    use DataType::*;
    match to_type {
        Boolean | Int8 | Int16 => {
            // https://github.com/apache/datafusion-comet/issues/352
            // this seems like an edge case that isn't important for us to support
            false
        }
        Int64 => {
            // https://github.com/apache/datafusion-comet/issues/352
            true
        }
        Date32 | Date64 | Utf8 | Decimal128(_, _) => true,
        _ => {
            // unsupported
            false
        }
    }
}

fn can_cast_from_boolean(to_type: &DataType, _: &SparkCastOptions) -> bool {
    use DataType::*;
    matches!(to_type, Int8 | Int16 | Int32 | Int64 | Float32 | Float64)
}

fn can_cast_from_byte(to_type: &DataType, _: &SparkCastOptions) -> bool {
    use DataType::*;
    matches!(
        to_type,
        Boolean | Int8 | Int16 | Int32 | Int64 | Float32 | Float64 | Decimal128(_, _)
    )
}

fn can_cast_from_short(to_type: &DataType, _: &SparkCastOptions) -> bool {
    use DataType::*;
    matches!(
        to_type,
        Boolean | Int8 | Int16 | Int32 | Int64 | Float32 | Float64 | Decimal128(_, _)
    )
}

fn can_cast_from_int(to_type: &DataType, options: &SparkCastOptions) -> bool {
    use DataType::*;
    match to_type {
        Boolean | Int8 | Int16 | Int32 | Int64 | Float32 | Float64 | Utf8 => true,
        Decimal128(_, _) => {
            // incompatible: no overflow check
            options.allow_incompat
        }
        _ => false,
    }
}

fn can_cast_from_long(to_type: &DataType, options: &SparkCastOptions) -> bool {
    use DataType::*;
    match to_type {
        Boolean | Int8 | Int16 | Int32 | Int64 | Float32 | Float64 => true,
        Decimal128(_, _) => {
            // incompatible: no overflow check
            options.allow_incompat
        }
        _ => false,
    }
}

fn can_cast_from_float(to_type: &DataType, _: &SparkCastOptions) -> bool {
    use DataType::*;
    matches!(
        to_type,
        Boolean | Int8 | Int16 | Int32 | Int64 | Float64 | Decimal128(_, _)
    )
}

fn can_cast_from_double(to_type: &DataType, _: &SparkCastOptions) -> bool {
    use DataType::*;
    matches!(
        to_type,
        Boolean | Int8 | Int16 | Int32 | Int64 | Float32 | Decimal128(_, _)
    )
}

fn can_cast_from_decimal(
    p1: &u8,
    _s1: &i8,
    to_type: &DataType,
    options: &SparkCastOptions,
) -> bool {
    use DataType::*;
    match to_type {
        Int8 | Int16 | Int32 | Int64 | Float32 | Float64 => true,
        Decimal128(p2, _) => {
            if p2 < p1 {
                // https://github.com/apache/datafusion/issues/13492
                // Incompatible(Some("Casting to smaller precision is not supported"))
                options.allow_incompat
            } else {
                true
            }
        }
        _ => false,
>>>>>>> 8f4a8a54
    }
}

macro_rules! cast_utf8_to_int {
    ($array:expr, $eval_mode:expr, $array_type:ty, $cast_method:ident) => {{
        let len = $array.len();
        let mut cast_array = PrimitiveArray::<$array_type>::builder(len);
        for i in 0..len {
            if $array.is_null(i) {
                cast_array.append_null()
            } else if let Some(cast_value) = $cast_method($array.value(i), $eval_mode)? {
                cast_array.append_value(cast_value);
            } else {
                cast_array.append_null()
            }
        }
        let result: SparkResult<ArrayRef> = Ok(Arc::new(cast_array.finish()) as ArrayRef);
        result
    }};
}
macro_rules! cast_utf8_to_timestamp {
    ($array:expr, $eval_mode:expr, $array_type:ty, $cast_method:ident, $tz:expr) => {{
        let len = $array.len();
        let mut cast_array = PrimitiveArray::<$array_type>::builder(len).with_timezone("UTC");
        for i in 0..len {
            if $array.is_null(i) {
                cast_array.append_null()
            } else if let Ok(Some(cast_value)) =
                $cast_method($array.value(i).trim(), $eval_mode, $tz)
            {
                cast_array.append_value(cast_value);
            } else {
                cast_array.append_null()
            }
        }
        let result: ArrayRef = Arc::new(cast_array.finish()) as ArrayRef;
        result
    }};
}

macro_rules! cast_float_to_string {
    ($from:expr, $eval_mode:expr, $type:ty, $output_type:ty, $offset_type:ty) => {{

        fn cast<OffsetSize>(
            from: &dyn Array,
            _eval_mode: EvalMode,
        ) -> SparkResult<ArrayRef>
        where
            OffsetSize: OffsetSizeTrait, {
                let array = from.as_any().downcast_ref::<$output_type>().unwrap();

                // If the absolute number is less than 10,000,000 and greater or equal than 0.001, the
                // result is expressed without scientific notation with at least one digit on either side of
                // the decimal point. Otherwise, Spark uses a mantissa followed by E and an
                // exponent. The mantissa has an optional leading minus sign followed by one digit to the
                // left of the decimal point, and the minimal number of digits greater than zero to the
                // right. The exponent has and optional leading minus sign.
                // source: https://docs.databricks.com/en/sql/language-manual/functions/cast.html

                const LOWER_SCIENTIFIC_BOUND: $type = 0.001;
                const UPPER_SCIENTIFIC_BOUND: $type = 10000000.0;

                let output_array = array
                    .iter()
                    .map(|value| match value {
                        Some(value) if value == <$type>::INFINITY => Ok(Some("Infinity".to_string())),
                        Some(value) if value == <$type>::NEG_INFINITY => Ok(Some("-Infinity".to_string())),
                        Some(value)
                            if (value.abs() < UPPER_SCIENTIFIC_BOUND
                                && value.abs() >= LOWER_SCIENTIFIC_BOUND)
                                || value.abs() == 0.0 =>
                        {
                            let trailing_zero = if value.fract() == 0.0 { ".0" } else { "" };

                            Ok(Some(format!("{value}{trailing_zero}")))
                        }
                        Some(value)
                            if value.abs() >= UPPER_SCIENTIFIC_BOUND
                                || value.abs() < LOWER_SCIENTIFIC_BOUND =>
                        {
                            let formatted = format!("{value:E}");

                            if formatted.contains(".") {
                                Ok(Some(formatted))
                            } else {
                                // `formatted` is already in scientific notation and can be split up by E
                                // in order to add the missing trailing 0 which gets removed for numbers with a fraction of 0.0
                                let prepare_number: Vec<&str> = formatted.split("E").collect();

                                let coefficient = prepare_number[0];

                                let exponent = prepare_number[1];

                                Ok(Some(format!("{coefficient}.0E{exponent}")))
                            }
                        }
                        Some(value) => Ok(Some(value.to_string())),
                        _ => Ok(None),
                    })
                    .collect::<Result<GenericStringArray<OffsetSize>, SparkError>>()?;

                Ok(Arc::new(output_array))
            }

        cast::<$offset_type>($from, $eval_mode)
    }};
}

macro_rules! cast_int_to_int_macro {
    (
        $array: expr,
        $eval_mode:expr,
        $from_arrow_primitive_type: ty,
        $to_arrow_primitive_type: ty,
        $from_data_type: expr,
        $to_native_type: ty,
        $spark_from_data_type_name: expr,
        $spark_to_data_type_name: expr
    ) => {{
        let cast_array = $array
            .as_any()
            .downcast_ref::<PrimitiveArray<$from_arrow_primitive_type>>()
            .unwrap();
        let spark_int_literal_suffix = match $from_data_type {
            &DataType::Int64 => "L",
            &DataType::Int16 => "S",
            &DataType::Int8 => "T",
            _ => "",
        };

        let output_array = match $eval_mode {
            EvalMode::Legacy => cast_array
                .iter()
                .map(|value| match value {
                    Some(value) => {
                        Ok::<Option<$to_native_type>, SparkError>(Some(value as $to_native_type))
                    }
                    _ => Ok(None),
                })
                .collect::<Result<PrimitiveArray<$to_arrow_primitive_type>, _>>(),
            _ => cast_array
                .iter()
                .map(|value| match value {
                    Some(value) => {
                        let res = <$to_native_type>::try_from(value);
                        if res.is_err() {
                            Err(cast_overflow(
                                &(value.to_string() + spark_int_literal_suffix),
                                $spark_from_data_type_name,
                                $spark_to_data_type_name,
                            ))
                        } else {
                            Ok::<Option<$to_native_type>, SparkError>(Some(res.unwrap()))
                        }
                    }
                    _ => Ok(None),
                })
                .collect::<Result<PrimitiveArray<$to_arrow_primitive_type>, _>>(),
        }?;
        let result: SparkResult<ArrayRef> = Ok(Arc::new(output_array) as ArrayRef);
        result
    }};
}

// When Spark casts to Byte/Short Types, it does not cast directly to Byte/Short.
// It casts to Int first and then to Byte/Short. Because of potential overflows in the Int cast,
// this can cause unexpected Short/Byte cast results. Replicate this behavior.
macro_rules! cast_float_to_int16_down {
    (
        $array:expr,
        $eval_mode:expr,
        $src_array_type:ty,
        $dest_array_type:ty,
        $rust_src_type:ty,
        $rust_dest_type:ty,
        $src_type_str:expr,
        $dest_type_str:expr,
        $format_str:expr
    ) => {{
        let cast_array = $array
            .as_any()
            .downcast_ref::<$src_array_type>()
            .expect(concat!("Expected a ", stringify!($src_array_type)));

        let output_array = match $eval_mode {
            EvalMode::Ansi => cast_array
                .iter()
                .map(|value| match value {
                    Some(value) => {
                        let is_overflow = value.is_nan() || value.abs() as i32 == i32::MAX;
                        if is_overflow {
                            return Err(cast_overflow(
                                &format!($format_str, value).replace("e", "E"),
                                $src_type_str,
                                $dest_type_str,
                            ));
                        }
                        let i32_value = value as i32;
                        <$rust_dest_type>::try_from(i32_value)
                            .map_err(|_| {
                                cast_overflow(
                                    &format!($format_str, value).replace("e", "E"),
                                    $src_type_str,
                                    $dest_type_str,
                                )
                            })
                            .map(Some)
                    }
                    None => Ok(None),
                })
                .collect::<Result<$dest_array_type, _>>()?,
            _ => cast_array
                .iter()
                .map(|value| match value {
                    Some(value) => {
                        let i32_value = value as i32;
                        Ok::<Option<$rust_dest_type>, SparkError>(Some(
                            i32_value as $rust_dest_type,
                        ))
                    }
                    None => Ok(None),
                })
                .collect::<Result<$dest_array_type, _>>()?,
        };
        Ok(Arc::new(output_array) as ArrayRef)
    }};
}

macro_rules! cast_float_to_int32_up {
    (
        $array:expr,
        $eval_mode:expr,
        $src_array_type:ty,
        $dest_array_type:ty,
        $rust_src_type:ty,
        $rust_dest_type:ty,
        $src_type_str:expr,
        $dest_type_str:expr,
        $max_dest_val:expr,
        $format_str:expr
    ) => {{
        let cast_array = $array
            .as_any()
            .downcast_ref::<$src_array_type>()
            .expect(concat!("Expected a ", stringify!($src_array_type)));

        let output_array = match $eval_mode {
            EvalMode::Ansi => cast_array
                .iter()
                .map(|value| match value {
                    Some(value) => {
                        let is_overflow =
                            value.is_nan() || value.abs() as $rust_dest_type == $max_dest_val;
                        if is_overflow {
                            return Err(cast_overflow(
                                &format!($format_str, value).replace("e", "E"),
                                $src_type_str,
                                $dest_type_str,
                            ));
                        }
                        Ok(Some(value as $rust_dest_type))
                    }
                    None => Ok(None),
                })
                .collect::<Result<$dest_array_type, _>>()?,
            _ => cast_array
                .iter()
                .map(|value| match value {
                    Some(value) => {
                        Ok::<Option<$rust_dest_type>, SparkError>(Some(value as $rust_dest_type))
                    }
                    None => Ok(None),
                })
                .collect::<Result<$dest_array_type, _>>()?,
        };
        Ok(Arc::new(output_array) as ArrayRef)
    }};
}

// When Spark casts to Byte/Short Types, it does not cast directly to Byte/Short.
// It casts to Int first and then to Byte/Short. Because of potential overflows in the Int cast,
// this can cause unexpected Short/Byte cast results. Replicate this behavior.
macro_rules! cast_decimal_to_int16_down {
    (
        $array:expr,
        $eval_mode:expr,
        $dest_array_type:ty,
        $rust_dest_type:ty,
        $dest_type_str:expr,
        $precision:expr,
        $scale:expr
    ) => {{
        let cast_array = $array
            .as_any()
            .downcast_ref::<Decimal128Array>()
            .expect(concat!("Expected a Decimal128ArrayType"));

        let output_array = match $eval_mode {
            EvalMode::Ansi => cast_array
                .iter()
                .map(|value| match value {
                    Some(value) => {
                        let divisor = 10_i128.pow($scale as u32);
                        let (truncated, decimal) = (value / divisor, (value % divisor).abs());
                        let is_overflow = truncated.abs() > i32::MAX.into();
                        if is_overflow {
                            return Err(cast_overflow(
                                &format!("{}.{}BD", truncated, decimal),
                                &format!("DECIMAL({},{})", $precision, $scale),
                                $dest_type_str,
                            ));
                        }
                        let i32_value = truncated as i32;
                        <$rust_dest_type>::try_from(i32_value)
                            .map_err(|_| {
                                cast_overflow(
                                    &format!("{}.{}BD", truncated, decimal),
                                    &format!("DECIMAL({},{})", $precision, $scale),
                                    $dest_type_str,
                                )
                            })
                            .map(Some)
                    }
                    None => Ok(None),
                })
                .collect::<Result<$dest_array_type, _>>()?,
            _ => cast_array
                .iter()
                .map(|value| match value {
                    Some(value) => {
                        let divisor = 10_i128.pow($scale as u32);
                        let i32_value = (value / divisor) as i32;
                        Ok::<Option<$rust_dest_type>, SparkError>(Some(
                            i32_value as $rust_dest_type,
                        ))
                    }
                    None => Ok(None),
                })
                .collect::<Result<$dest_array_type, _>>()?,
        };
        Ok(Arc::new(output_array) as ArrayRef)
    }};
}

macro_rules! cast_decimal_to_int32_up {
    (
        $array:expr,
        $eval_mode:expr,
        $dest_array_type:ty,
        $rust_dest_type:ty,
        $dest_type_str:expr,
        $max_dest_val:expr,
        $precision:expr,
        $scale:expr
    ) => {{
        let cast_array = $array
            .as_any()
            .downcast_ref::<Decimal128Array>()
            .expect(concat!("Expected a Decimal128ArrayType"));

        let output_array = match $eval_mode {
            EvalMode::Ansi => cast_array
                .iter()
                .map(|value| match value {
                    Some(value) => {
                        let divisor = 10_i128.pow($scale as u32);
                        let (truncated, decimal) = (value / divisor, (value % divisor).abs());
                        let is_overflow = truncated.abs() > $max_dest_val.into();
                        if is_overflow {
                            return Err(cast_overflow(
                                &format!("{}.{}BD", truncated, decimal),
                                &format!("DECIMAL({},{})", $precision, $scale),
                                $dest_type_str,
                            ));
                        }
                        Ok(Some(truncated as $rust_dest_type))
                    }
                    None => Ok(None),
                })
                .collect::<Result<$dest_array_type, _>>()?,
            _ => cast_array
                .iter()
                .map(|value| match value {
                    Some(value) => {
                        let divisor = 10_i128.pow($scale as u32);
                        let truncated = value / divisor;
                        Ok::<Option<$rust_dest_type>, SparkError>(Some(
                            truncated as $rust_dest_type,
                        ))
                    }
                    None => Ok(None),
                })
                .collect::<Result<$dest_array_type, _>>()?,
        };
        Ok(Arc::new(output_array) as ArrayRef)
    }};
}

impl Cast {
    pub fn new(
        child: Arc<dyn PhysicalExpr>,
        data_type: DataType,
        cast_options: SparkCastOptions,
    ) -> Self {
        Self {
            child,
            data_type,
            cast_options,
        }
    }
}

/// Spark cast options
#[derive(Debug, Clone, Hash, PartialEq, Eq)]
pub struct SparkCastOptions {
    /// Spark evaluation mode
    pub eval_mode: EvalMode,
    /// When cast from/to timezone related types, we need timezone, which will be resolved with
    /// session local timezone by an analyzer in Spark.
    pub timezone: String,
    /// Allow casts that are supported but not guaranteed to be 100% compatible
    pub allow_incompat: bool,
    /// Support casting unsigned ints to signed ints (used by Parquet SchemaAdapter)
    pub allow_cast_unsigned_ints: bool,
}

impl SparkCastOptions {
    pub fn new(eval_mode: EvalMode, timezone: &str, allow_incompat: bool) -> Self {
        Self {
            eval_mode,
            timezone: timezone.to_string(),
            allow_incompat,
            allow_cast_unsigned_ints: false,
        }
    }

    pub fn new_without_timezone(eval_mode: EvalMode, allow_incompat: bool) -> Self {
        Self {
            eval_mode,
            timezone: "".to_string(),
            allow_incompat,
            allow_cast_unsigned_ints: false,
        }
    }
}

/// Spark-compatible cast implementation. Defers to DataFusion's cast where that is known
/// to be compatible, and returns an error when a not supported and not DF-compatible cast
/// is requested.
pub fn spark_cast(
    arg: ColumnarValue,
    data_type: &DataType,
    cast_options: &SparkCastOptions,
) -> DataFusionResult<ColumnarValue> {
    match arg {
        ColumnarValue::Array(array) => Ok(ColumnarValue::Array(cast_array(
            array,
            data_type,
            cast_options,
        )?)),
        ColumnarValue::Scalar(scalar) => {
            // Note that normally CAST(scalar) should be fold in Spark JVM side. However, for
            // some cases e.g., scalar subquery, Spark will not fold it, so we need to handle it
            // here.
            let array = scalar.to_array()?;
            let scalar =
                ScalarValue::try_from_array(&cast_array(array, data_type, cast_options)?, 0)?;
            Ok(ColumnarValue::Scalar(scalar))
        }
    }
}

fn cast_array(
    array: ArrayRef,
    to_type: &DataType,
    cast_options: &SparkCastOptions,
) -> DataFusionResult<ArrayRef> {
    use DataType::*;
    let array = array_with_timezone(array, cast_options.timezone.clone(), Some(to_type))?;
    let from_type = array.data_type().clone();

    let array = match &from_type {
        Dictionary(key_type, value_type)
            if key_type.as_ref() == &Int32
                && (value_type.as_ref() == &Utf8 || value_type.as_ref() == &LargeUtf8) =>
        {
            let dict_array = array
                .as_any()
                .downcast_ref::<DictionaryArray<Int32Type>>()
                .expect("Expected a dictionary array");

            let casted_dictionary = DictionaryArray::<Int32Type>::new(
                dict_array.keys().clone(),
                cast_array(Arc::clone(dict_array.values()), to_type, cast_options)?,
            );

            let casted_result = match to_type {
                Dictionary(_, _) => Arc::new(casted_dictionary.clone()),
                _ => take(casted_dictionary.values().as_ref(), dict_array.keys(), None)?,
            };
            return Ok(spark_cast_postprocess(casted_result, &from_type, to_type));
        }
        _ => array,
    };
    let from_type = array.data_type();
    let eval_mode = cast_options.eval_mode;

    let cast_result = match (from_type, to_type) {
        (Utf8, Boolean) => spark_cast_utf8_to_boolean::<i32>(&array, eval_mode),
        (LargeUtf8, Boolean) => spark_cast_utf8_to_boolean::<i64>(&array, eval_mode),
        (Utf8, Timestamp(_, _)) => {
            cast_string_to_timestamp(&array, to_type, eval_mode, &cast_options.timezone)
        }
        (Utf8, Date32) => cast_string_to_date(&array, to_type, eval_mode),
        (Int64, Int32)
        | (Int64, Int16)
        | (Int64, Int8)
        | (Int32, Int16)
        | (Int32, Int8)
        | (Int16, Int8)
            if eval_mode != EvalMode::Try =>
        {
            spark_cast_int_to_int(&array, eval_mode, from_type, to_type)
        }
        (Utf8, Int8 | Int16 | Int32 | Int64) => {
            cast_string_to_int::<i32>(to_type, &array, eval_mode)
        }
        (LargeUtf8, Int8 | Int16 | Int32 | Int64) => {
            cast_string_to_int::<i64>(to_type, &array, eval_mode)
        }
        (Float64, Utf8) => spark_cast_float64_to_utf8::<i32>(&array, eval_mode),
        (Float64, LargeUtf8) => spark_cast_float64_to_utf8::<i64>(&array, eval_mode),
        (Float32, Utf8) => spark_cast_float32_to_utf8::<i32>(&array, eval_mode),
        (Float32, LargeUtf8) => spark_cast_float32_to_utf8::<i64>(&array, eval_mode),
        (Float32, Decimal128(precision, scale)) => {
            cast_float32_to_decimal128(&array, *precision, *scale, eval_mode)
        }
        (Float64, Decimal128(precision, scale)) => {
            cast_float64_to_decimal128(&array, *precision, *scale, eval_mode)
        }
        (Float32, Int8)
        | (Float32, Int16)
        | (Float32, Int32)
        | (Float32, Int64)
        | (Float64, Int8)
        | (Float64, Int16)
        | (Float64, Int32)
        | (Float64, Int64)
        | (Decimal128(_, _), Int8)
        | (Decimal128(_, _), Int16)
        | (Decimal128(_, _), Int32)
        | (Decimal128(_, _), Int64)
            if eval_mode != EvalMode::Try =>
        {
            spark_cast_nonintegral_numeric_to_integral(&array, eval_mode, from_type, to_type)
        }
        (Struct(_), Utf8) => Ok(casts_struct_to_string(array.as_struct(), cast_options)?),
        (Struct(_), Struct(_)) => Ok(cast_struct_to_struct(
            array.as_struct(),
            from_type,
            to_type,
            cast_options,
        )?),
        (UInt8 | UInt16 | UInt32 | UInt64, Int8 | Int16 | Int32 | Int64)
            if cast_options.allow_cast_unsigned_ints =>
        {
            Ok(cast_with_options(&array, to_type, &CAST_OPTIONS)?)
        }
        _ if is_datafusion_spark_compatible(from_type, to_type, cast_options.allow_incompat) => {
            // use DataFusion cast only when we know that it is compatible with Spark
            Ok(cast_with_options(&array, to_type, &CAST_OPTIONS)?)
        }
        _ => {
            // we should never reach this code because the Scala code should be checking
            // for supported cast operations and falling back to Spark for anything that
            // is not yet supported
            Err(SparkError::Internal(format!(
                "Native cast invoked for unsupported cast from {from_type:?} to {to_type:?}"
            )))
        }
    };
    Ok(spark_cast_postprocess(cast_result?, from_type, to_type))
}

/// Determines if DataFusion supports the given cast in a way that is
/// compatible with Spark
fn is_datafusion_spark_compatible(
    from_type: &DataType,
    to_type: &DataType,
    allow_incompat: bool,
) -> bool {
    if from_type == to_type {
        return true;
    }
    match from_type {
        DataType::Boolean => matches!(
            to_type,
            DataType::Int8
                | DataType::Int16
                | DataType::Int32
                | DataType::Int64
                | DataType::Float32
                | DataType::Float64
                | DataType::Utf8
        ),
        DataType::Int8 | DataType::Int16 | DataType::Int32 | DataType::Int64 => {
            // note that the cast from Int32/Int64 -> Decimal128 here is actually
            // not compatible with Spark (no overflow checks) but we have tests that
            // rely on this cast working so we have to leave it here for now
            matches!(
                to_type,
                DataType::Boolean
                    | DataType::Int8
                    | DataType::Int16
                    | DataType::Int32
                    | DataType::Int64
                    | DataType::Float32
                    | DataType::Float64
                    | DataType::Decimal128(_, _)
                    | DataType::Utf8
            )
        }
        DataType::Float32 | DataType::Float64 => matches!(
            to_type,
            DataType::Boolean
                | DataType::Int8
                | DataType::Int16
                | DataType::Int32
                | DataType::Int64
                | DataType::Float32
                | DataType::Float64
        ),
        DataType::Decimal128(_, _) | DataType::Decimal256(_, _) => matches!(
            to_type,
            DataType::Int8
                | DataType::Int16
                | DataType::Int32
                | DataType::Int64
                | DataType::Float32
                | DataType::Float64
                | DataType::Decimal128(_, _)
                | DataType::Decimal256(_, _)
                | DataType::Utf8 // note that there can be formatting differences
        ),
        DataType::Utf8 if allow_incompat => matches!(
            to_type,
            DataType::Binary | DataType::Float32 | DataType::Float64 | DataType::Decimal128(_, _)
        ),
        DataType::Utf8 => matches!(to_type, DataType::Binary),
        DataType::Date32 => matches!(to_type, DataType::Utf8),
        DataType::Timestamp(_, _) => {
            matches!(
                to_type,
                DataType::Int64 | DataType::Date32 | DataType::Utf8 | DataType::Timestamp(_, _)
            )
        }
        DataType::Binary => {
            // note that this is not completely Spark compatible because
            // DataFusion only supports binary data containing valid UTF-8 strings
            matches!(to_type, DataType::Utf8)
        }
        _ => false,
    }
}

/// Cast between struct types based on logic in
/// `org.apache.spark.sql.catalyst.expressions.Cast#castStruct`.
fn cast_struct_to_struct(
    array: &StructArray,
    from_type: &DataType,
    to_type: &DataType,
    cast_options: &SparkCastOptions,
) -> DataFusionResult<ArrayRef> {
    match (from_type, to_type) {
        (DataType::Struct(_), DataType::Struct(to_fields)) => {
            let mut cast_fields: Vec<(Arc<Field>, ArrayRef)> = Vec::with_capacity(to_fields.len());
            for i in 0..to_fields.len() {
                let cast_field = cast_array(
                    Arc::clone(array.column(i)),
                    to_fields[i].data_type(),
                    cast_options,
                )?;
                cast_fields.push((Arc::clone(&to_fields[i]), cast_field));
            }
            Ok(Arc::new(StructArray::from(cast_fields)))
        }
        _ => unreachable!(),
    }
}

fn casts_struct_to_string(
    array: &StructArray,
    spark_cast_options: &SparkCastOptions,
) -> DataFusionResult<ArrayRef> {
    // cast each field to a string
    let string_arrays: Vec<ArrayRef> = array
        .columns()
        .iter()
        .map(|arr| {
            spark_cast(
                ColumnarValue::Array(Arc::clone(arr)),
                &DataType::Utf8,
                spark_cast_options,
            )
            .and_then(|cv| cv.into_array(arr.len()))
        })
        .collect::<DataFusionResult<Vec<_>>>()?;
    let string_arrays: Vec<&StringArray> =
        string_arrays.iter().map(|arr| arr.as_string()).collect();
    // build the struct string containing entries in the format `"field_name":field_value`
    let mut builder = StringBuilder::with_capacity(array.len(), array.len() * 16);
    let mut str = String::with_capacity(array.len() * 16);
    for row_index in 0..array.len() {
        if array.is_null(row_index) {
            builder.append_null();
        } else {
            str.clear();
            let mut any_fields_written = false;
            str.push('{');
            for field in &string_arrays {
                if any_fields_written {
                    str.push_str(", ");
                }
                if field.is_null(row_index) {
                    str.push_str("null");
                } else {
                    str.push_str(field.value(row_index));
                }
                any_fields_written = true;
            }
            str.push('}');
            builder.append_value(&str);
        }
    }
    Ok(Arc::new(builder.finish()))
}

fn cast_string_to_int<OffsetSize: OffsetSizeTrait>(
    to_type: &DataType,
    array: &ArrayRef,
    eval_mode: EvalMode,
) -> SparkResult<ArrayRef> {
    let string_array = array
        .as_any()
        .downcast_ref::<GenericStringArray<OffsetSize>>()
        .expect("cast_string_to_int expected a string array");

    let cast_array: ArrayRef = match to_type {
        DataType::Int8 => cast_utf8_to_int!(string_array, eval_mode, Int8Type, cast_string_to_i8)?,
        DataType::Int16 => {
            cast_utf8_to_int!(string_array, eval_mode, Int16Type, cast_string_to_i16)?
        }
        DataType::Int32 => {
            cast_utf8_to_int!(string_array, eval_mode, Int32Type, cast_string_to_i32)?
        }
        DataType::Int64 => {
            cast_utf8_to_int!(string_array, eval_mode, Int64Type, cast_string_to_i64)?
        }
        dt => unreachable!(
            "{}",
            format!("invalid integer type {dt} in cast from string")
        ),
    };
    Ok(cast_array)
}

fn cast_string_to_date(
    array: &ArrayRef,
    to_type: &DataType,
    eval_mode: EvalMode,
) -> SparkResult<ArrayRef> {
    let string_array = array
        .as_any()
        .downcast_ref::<GenericStringArray<i32>>()
        .expect("Expected a string array");

    if to_type != &DataType::Date32 {
        unreachable!("Invalid data type {:?} in cast from string", to_type);
    }

    let len = string_array.len();
    let mut cast_array = PrimitiveArray::<Date32Type>::builder(len);

    for i in 0..len {
        let value = if string_array.is_null(i) {
            None
        } else {
            match date_parser(string_array.value(i), eval_mode) {
                Ok(Some(cast_value)) => Some(cast_value),
                Ok(None) => None,
                Err(e) => return Err(e),
            }
        };

        match value {
            Some(cast_value) => cast_array.append_value(cast_value),
            None => cast_array.append_null(),
        }
    }

    Ok(Arc::new(cast_array.finish()) as ArrayRef)
}

fn cast_string_to_timestamp(
    array: &ArrayRef,
    to_type: &DataType,
    eval_mode: EvalMode,
    timezone_str: &str,
) -> SparkResult<ArrayRef> {
    let string_array = array
        .as_any()
        .downcast_ref::<GenericStringArray<i32>>()
        .expect("Expected a string array");

    let tz = &timezone::Tz::from_str(timezone_str).unwrap();

    let cast_array: ArrayRef = match to_type {
        DataType::Timestamp(_, _) => {
            cast_utf8_to_timestamp!(
                string_array,
                eval_mode,
                TimestampMicrosecondType,
                timestamp_parser,
                tz
            )
        }
        _ => unreachable!("Invalid data type {:?} in cast from string", to_type),
    };
    Ok(cast_array)
}

fn cast_float64_to_decimal128(
    array: &dyn Array,
    precision: u8,
    scale: i8,
    eval_mode: EvalMode,
) -> SparkResult<ArrayRef> {
    cast_floating_point_to_decimal128::<Float64Type>(array, precision, scale, eval_mode)
}

fn cast_float32_to_decimal128(
    array: &dyn Array,
    precision: u8,
    scale: i8,
    eval_mode: EvalMode,
) -> SparkResult<ArrayRef> {
    cast_floating_point_to_decimal128::<Float32Type>(array, precision, scale, eval_mode)
}

fn cast_floating_point_to_decimal128<T: ArrowPrimitiveType>(
    array: &dyn Array,
    precision: u8,
    scale: i8,
    eval_mode: EvalMode,
) -> SparkResult<ArrayRef>
where
    <T as ArrowPrimitiveType>::Native: AsPrimitive<f64>,
{
    let input = array.as_any().downcast_ref::<PrimitiveArray<T>>().unwrap();
    let mut cast_array = PrimitiveArray::<Decimal128Type>::builder(input.len());

    let mul = 10_f64.powi(scale as i32);

    for i in 0..input.len() {
        if input.is_null(i) {
            cast_array.append_null();
        } else {
            let input_value = input.value(i).as_();
            let value = (input_value * mul).round().to_i128();

            match value {
                Some(v) => {
                    if Decimal128Type::validate_decimal_precision(v, precision).is_err() {
                        if eval_mode == EvalMode::Ansi {
                            return Err(SparkError::NumericValueOutOfRange {
                                value: input_value.to_string(),
                                precision,
                                scale,
                            });
                        } else {
                            cast_array.append_null();
                        }
                    }
                    cast_array.append_value(v);
                }
                None => {
                    if eval_mode == EvalMode::Ansi {
                        return Err(SparkError::NumericValueOutOfRange {
                            value: input_value.to_string(),
                            precision,
                            scale,
                        });
                    } else {
                        cast_array.append_null();
                    }
                }
            }
        }
    }

    let res = Arc::new(
        cast_array
            .with_precision_and_scale(precision, scale)?
            .finish(),
    ) as ArrayRef;
    Ok(res)
}

fn spark_cast_float64_to_utf8<OffsetSize>(
    from: &dyn Array,
    _eval_mode: EvalMode,
) -> SparkResult<ArrayRef>
where
    OffsetSize: OffsetSizeTrait,
{
    cast_float_to_string!(from, _eval_mode, f64, Float64Array, OffsetSize)
}

fn spark_cast_float32_to_utf8<OffsetSize>(
    from: &dyn Array,
    _eval_mode: EvalMode,
) -> SparkResult<ArrayRef>
where
    OffsetSize: OffsetSizeTrait,
{
    cast_float_to_string!(from, _eval_mode, f32, Float32Array, OffsetSize)
}

fn spark_cast_int_to_int(
    array: &dyn Array,
    eval_mode: EvalMode,
    from_type: &DataType,
    to_type: &DataType,
) -> SparkResult<ArrayRef> {
    match (from_type, to_type) {
        (DataType::Int64, DataType::Int32) => cast_int_to_int_macro!(
            array, eval_mode, Int64Type, Int32Type, from_type, i32, "BIGINT", "INT"
        ),
        (DataType::Int64, DataType::Int16) => cast_int_to_int_macro!(
            array, eval_mode, Int64Type, Int16Type, from_type, i16, "BIGINT", "SMALLINT"
        ),
        (DataType::Int64, DataType::Int8) => cast_int_to_int_macro!(
            array, eval_mode, Int64Type, Int8Type, from_type, i8, "BIGINT", "TINYINT"
        ),
        (DataType::Int32, DataType::Int16) => cast_int_to_int_macro!(
            array, eval_mode, Int32Type, Int16Type, from_type, i16, "INT", "SMALLINT"
        ),
        (DataType::Int32, DataType::Int8) => cast_int_to_int_macro!(
            array, eval_mode, Int32Type, Int8Type, from_type, i8, "INT", "TINYINT"
        ),
        (DataType::Int16, DataType::Int8) => cast_int_to_int_macro!(
            array, eval_mode, Int16Type, Int8Type, from_type, i8, "SMALLINT", "TINYINT"
        ),
        _ => unreachable!(
            "{}",
            format!("invalid integer type {to_type} in cast from {from_type}")
        ),
    }
}

fn spark_cast_utf8_to_boolean<OffsetSize>(
    from: &dyn Array,
    eval_mode: EvalMode,
) -> SparkResult<ArrayRef>
where
    OffsetSize: OffsetSizeTrait,
{
    let array = from
        .as_any()
        .downcast_ref::<GenericStringArray<OffsetSize>>()
        .unwrap();

    let output_array = array
        .iter()
        .map(|value| match value {
            Some(value) => match value.to_ascii_lowercase().trim() {
                "t" | "true" | "y" | "yes" | "1" => Ok(Some(true)),
                "f" | "false" | "n" | "no" | "0" => Ok(Some(false)),
                _ if eval_mode == EvalMode::Ansi => Err(SparkError::CastInvalidValue {
                    value: value.to_string(),
                    from_type: "STRING".to_string(),
                    to_type: "BOOLEAN".to_string(),
                }),
                _ => Ok(None),
            },
            _ => Ok(None),
        })
        .collect::<Result<BooleanArray, _>>()?;

    Ok(Arc::new(output_array))
}

fn spark_cast_nonintegral_numeric_to_integral(
    array: &dyn Array,
    eval_mode: EvalMode,
    from_type: &DataType,
    to_type: &DataType,
) -> SparkResult<ArrayRef> {
    match (from_type, to_type) {
        (DataType::Float32, DataType::Int8) => cast_float_to_int16_down!(
            array,
            eval_mode,
            Float32Array,
            Int8Array,
            f32,
            i8,
            "FLOAT",
            "TINYINT",
            "{:e}"
        ),
        (DataType::Float32, DataType::Int16) => cast_float_to_int16_down!(
            array,
            eval_mode,
            Float32Array,
            Int16Array,
            f32,
            i16,
            "FLOAT",
            "SMALLINT",
            "{:e}"
        ),
        (DataType::Float32, DataType::Int32) => cast_float_to_int32_up!(
            array,
            eval_mode,
            Float32Array,
            Int32Array,
            f32,
            i32,
            "FLOAT",
            "INT",
            i32::MAX,
            "{:e}"
        ),
        (DataType::Float32, DataType::Int64) => cast_float_to_int32_up!(
            array,
            eval_mode,
            Float32Array,
            Int64Array,
            f32,
            i64,
            "FLOAT",
            "BIGINT",
            i64::MAX,
            "{:e}"
        ),
        (DataType::Float64, DataType::Int8) => cast_float_to_int16_down!(
            array,
            eval_mode,
            Float64Array,
            Int8Array,
            f64,
            i8,
            "DOUBLE",
            "TINYINT",
            "{:e}D"
        ),
        (DataType::Float64, DataType::Int16) => cast_float_to_int16_down!(
            array,
            eval_mode,
            Float64Array,
            Int16Array,
            f64,
            i16,
            "DOUBLE",
            "SMALLINT",
            "{:e}D"
        ),
        (DataType::Float64, DataType::Int32) => cast_float_to_int32_up!(
            array,
            eval_mode,
            Float64Array,
            Int32Array,
            f64,
            i32,
            "DOUBLE",
            "INT",
            i32::MAX,
            "{:e}D"
        ),
        (DataType::Float64, DataType::Int64) => cast_float_to_int32_up!(
            array,
            eval_mode,
            Float64Array,
            Int64Array,
            f64,
            i64,
            "DOUBLE",
            "BIGINT",
            i64::MAX,
            "{:e}D"
        ),
        (DataType::Decimal128(precision, scale), DataType::Int8) => {
            cast_decimal_to_int16_down!(
                array, eval_mode, Int8Array, i8, "TINYINT", precision, *scale
            )
        }
        (DataType::Decimal128(precision, scale), DataType::Int16) => {
            cast_decimal_to_int16_down!(
                array, eval_mode, Int16Array, i16, "SMALLINT", precision, *scale
            )
        }
        (DataType::Decimal128(precision, scale), DataType::Int32) => {
            cast_decimal_to_int32_up!(
                array,
                eval_mode,
                Int32Array,
                i32,
                "INT",
                i32::MAX,
                *precision,
                *scale
            )
        }
        (DataType::Decimal128(precision, scale), DataType::Int64) => {
            cast_decimal_to_int32_up!(
                array,
                eval_mode,
                Int64Array,
                i64,
                "BIGINT",
                i64::MAX,
                *precision,
                *scale
            )
        }
        _ => unreachable!(
            "{}",
            format!("invalid cast from non-integral numeric type: {from_type} to integral numeric type: {to_type}")
        ),
    }
}

/// Equivalent to org.apache.spark.unsafe.types.UTF8String.toByte
fn cast_string_to_i8(str: &str, eval_mode: EvalMode) -> SparkResult<Option<i8>> {
    Ok(cast_string_to_int_with_range_check(
        str,
        eval_mode,
        "TINYINT",
        i8::MIN as i32,
        i8::MAX as i32,
    )?
    .map(|v| v as i8))
}

/// Equivalent to org.apache.spark.unsafe.types.UTF8String.toShort
fn cast_string_to_i16(str: &str, eval_mode: EvalMode) -> SparkResult<Option<i16>> {
    Ok(cast_string_to_int_with_range_check(
        str,
        eval_mode,
        "SMALLINT",
        i16::MIN as i32,
        i16::MAX as i32,
    )?
    .map(|v| v as i16))
}

/// Equivalent to org.apache.spark.unsafe.types.UTF8String.toInt(IntWrapper intWrapper)
fn cast_string_to_i32(str: &str, eval_mode: EvalMode) -> SparkResult<Option<i32>> {
    do_cast_string_to_int::<i32>(str, eval_mode, "INT", i32::MIN)
}

/// Equivalent to org.apache.spark.unsafe.types.UTF8String.toLong(LongWrapper intWrapper)
fn cast_string_to_i64(str: &str, eval_mode: EvalMode) -> SparkResult<Option<i64>> {
    do_cast_string_to_int::<i64>(str, eval_mode, "BIGINT", i64::MIN)
}

fn cast_string_to_int_with_range_check(
    str: &str,
    eval_mode: EvalMode,
    type_name: &str,
    min: i32,
    max: i32,
) -> SparkResult<Option<i32>> {
    match do_cast_string_to_int(str, eval_mode, type_name, i32::MIN)? {
        None => Ok(None),
        Some(v) if v >= min && v <= max => Ok(Some(v)),
        _ if eval_mode == EvalMode::Ansi => Err(invalid_value(str, "STRING", type_name)),
        _ => Ok(None),
    }
}

/// Equivalent to
/// - org.apache.spark.unsafe.types.UTF8String.toInt(IntWrapper intWrapper, boolean allowDecimal)
/// - org.apache.spark.unsafe.types.UTF8String.toLong(LongWrapper longWrapper, boolean allowDecimal)
fn do_cast_string_to_int<
    T: Num + PartialOrd + Integer + CheckedSub + CheckedNeg + From<i32> + Copy,
>(
    str: &str,
    eval_mode: EvalMode,
    type_name: &str,
    min_value: T,
) -> SparkResult<Option<T>> {
    let trimmed_str = str.trim();
    if trimmed_str.is_empty() {
        return none_or_err(eval_mode, type_name, str);
    }
    let len = trimmed_str.len();
    let mut result: T = T::zero();
    let mut negative = false;
    let radix = T::from(10);
    let stop_value = min_value / radix;
    let mut parse_sign_and_digits = true;

    for (i, ch) in trimmed_str.char_indices() {
        if parse_sign_and_digits {
            if i == 0 {
                negative = ch == '-';
                let positive = ch == '+';
                if negative || positive {
                    if i + 1 == len {
                        // input string is just "+" or "-"
                        return none_or_err(eval_mode, type_name, str);
                    }
                    // consume this char
                    continue;
                }
            }

            if ch == '.' {
                if eval_mode == EvalMode::Legacy {
                    // truncate decimal in legacy mode
                    parse_sign_and_digits = false;
                    continue;
                } else {
                    return none_or_err(eval_mode, type_name, str);
                }
            }

            let digit = if ch.is_ascii_digit() {
                (ch as u32) - ('0' as u32)
            } else {
                return none_or_err(eval_mode, type_name, str);
            };

            // We are going to process the new digit and accumulate the result. However, before
            // doing this, if the result is already smaller than the
            // stopValue(Integer.MIN_VALUE / radix), then result * 10 will definitely be
            // smaller than minValue, and we can stop
            if result < stop_value {
                return none_or_err(eval_mode, type_name, str);
            }

            // Since the previous result is greater than or equal to stopValue(Integer.MIN_VALUE /
            // radix), we can just use `result > 0` to check overflow. If result
            // overflows, we should stop
            let v = result * radix;
            let digit = (digit as i32).into();
            match v.checked_sub(&digit) {
                Some(x) if x <= T::zero() => result = x,
                _ => {
                    return none_or_err(eval_mode, type_name, str);
                }
            }
        } else {
            // make sure fractional digits are valid digits but ignore them
            if !ch.is_ascii_digit() {
                return none_or_err(eval_mode, type_name, str);
            }
        }
    }

    if !negative {
        if let Some(neg) = result.checked_neg() {
            if neg < T::zero() {
                return none_or_err(eval_mode, type_name, str);
            }
            result = neg;
        } else {
            return none_or_err(eval_mode, type_name, str);
        }
    }

    Ok(Some(result))
}

/// Either return Ok(None) or Err(SparkError::CastInvalidValue) depending on the evaluation mode
#[inline]
fn none_or_err<T>(eval_mode: EvalMode, type_name: &str, str: &str) -> SparkResult<Option<T>> {
    match eval_mode {
        EvalMode::Ansi => Err(invalid_value(str, "STRING", type_name)),
        _ => Ok(None),
    }
}

#[inline]
fn invalid_value(value: &str, from_type: &str, to_type: &str) -> SparkError {
    SparkError::CastInvalidValue {
        value: value.to_string(),
        from_type: from_type.to_string(),
        to_type: to_type.to_string(),
    }
}

#[inline]
fn cast_overflow(value: &str, from_type: &str, to_type: &str) -> SparkError {
    SparkError::CastOverFlow {
        value: value.to_string(),
        from_type: from_type.to_string(),
        to_type: to_type.to_string(),
    }
}

impl Display for Cast {
    fn fmt(&self, f: &mut Formatter<'_>) -> std::fmt::Result {
        write!(
            f,
            "Cast [data_type: {}, timezone: {}, child: {}, eval_mode: {:?}]",
            self.data_type, self.cast_options.timezone, self.child, &self.cast_options.eval_mode
        )
    }
}

impl PhysicalExpr for Cast {
    fn as_any(&self) -> &dyn Any {
        self
    }

    fn data_type(&self, _: &Schema) -> DataFusionResult<DataType> {
        Ok(self.data_type.clone())
    }

    fn nullable(&self, _: &Schema) -> DataFusionResult<bool> {
        Ok(true)
    }

    fn evaluate(&self, batch: &RecordBatch) -> DataFusionResult<ColumnarValue> {
        let arg = self.child.evaluate(batch)?;
        spark_cast(arg, &self.data_type, &self.cast_options)
    }

    fn children(&self) -> Vec<&Arc<dyn PhysicalExpr>> {
        vec![&self.child]
    }

    fn with_new_children(
        self: Arc<Self>,
        children: Vec<Arc<dyn PhysicalExpr>>,
    ) -> datafusion_common::Result<Arc<dyn PhysicalExpr>> {
        match children.len() {
            1 => Ok(Arc::new(Cast::new(
                Arc::clone(&children[0]),
                self.data_type.clone(),
                self.cast_options.clone(),
            ))),
            _ => internal_err!("Cast should have exactly one child"),
        }
    }
}

fn timestamp_parser<T: TimeZone>(
    value: &str,
    eval_mode: EvalMode,
    tz: &T,
) -> SparkResult<Option<i64>> {
    let value = value.trim();
    if value.is_empty() {
        return Ok(None);
    }
    // Define regex patterns and corresponding parsing functions
    let patterns = &[
        (
            Regex::new(r"^\d{4,5}$").unwrap(),
            parse_str_to_year_timestamp as fn(&str, &T) -> SparkResult<Option<i64>>,
        ),
        (
            Regex::new(r"^\d{4,5}-\d{2}$").unwrap(),
            parse_str_to_month_timestamp,
        ),
        (
            Regex::new(r"^\d{4,5}-\d{2}-\d{2}$").unwrap(),
            parse_str_to_day_timestamp,
        ),
        (
            Regex::new(r"^\d{4,5}-\d{2}-\d{2}T\d{1,2}$").unwrap(),
            parse_str_to_hour_timestamp,
        ),
        (
            Regex::new(r"^\d{4,5}-\d{2}-\d{2}T\d{2}:\d{2}$").unwrap(),
            parse_str_to_minute_timestamp,
        ),
        (
            Regex::new(r"^\d{4,5}-\d{2}-\d{2}T\d{2}:\d{2}:\d{2}$").unwrap(),
            parse_str_to_second_timestamp,
        ),
        (
            Regex::new(r"^\d{4,5}-\d{2}-\d{2}T\d{2}:\d{2}:\d{2}\.\d{1,6}$").unwrap(),
            parse_str_to_microsecond_timestamp,
        ),
        (
            Regex::new(r"^T\d{1,2}$").unwrap(),
            parse_str_to_time_only_timestamp,
        ),
    ];

    let mut timestamp = None;

    // Iterate through patterns and try matching
    for (pattern, parse_func) in patterns {
        if pattern.is_match(value) {
            timestamp = parse_func(value, tz)?;
            break;
        }
    }

    if timestamp.is_none() {
        return if eval_mode == EvalMode::Ansi {
            Err(SparkError::CastInvalidValue {
                value: value.to_string(),
                from_type: "STRING".to_string(),
                to_type: "TIMESTAMP".to_string(),
            })
        } else {
            Ok(None)
        };
    }

    match timestamp {
        Some(ts) => Ok(Some(ts)),
        None => Err(SparkError::Internal(
            "Failed to parse timestamp".to_string(),
        )),
    }
}

fn parse_timestamp_to_micros<T: TimeZone>(
    timestamp_info: &TimeStampInfo,
    tz: &T,
) -> SparkResult<Option<i64>> {
    let datetime = tz.with_ymd_and_hms(
        timestamp_info.year,
        timestamp_info.month,
        timestamp_info.day,
        timestamp_info.hour,
        timestamp_info.minute,
        timestamp_info.second,
    );

    // Check if datetime is not None
    let tz_datetime = match datetime.single() {
        Some(dt) => dt
            .with_timezone(tz)
            .with_nanosecond(timestamp_info.microsecond * 1000),
        None => {
            return Err(SparkError::Internal(
                "Failed to parse timestamp".to_string(),
            ));
        }
    };

    let result = match tz_datetime {
        Some(dt) => dt.timestamp_micros(),
        None => {
            return Err(SparkError::Internal(
                "Failed to parse timestamp".to_string(),
            ));
        }
    };

    Ok(Some(result))
}

fn get_timestamp_values<T: TimeZone>(
    value: &str,
    timestamp_type: &str,
    tz: &T,
) -> SparkResult<Option<i64>> {
    let values: Vec<_> = value.split(['T', '-', ':', '.']).collect();
    let year = values[0].parse::<i32>().unwrap_or_default();
    let month = values.get(1).map_or(1, |m| m.parse::<u32>().unwrap_or(1));
    let day = values.get(2).map_or(1, |d| d.parse::<u32>().unwrap_or(1));
    let hour = values.get(3).map_or(0, |h| h.parse::<u32>().unwrap_or(0));
    let minute = values.get(4).map_or(0, |m| m.parse::<u32>().unwrap_or(0));
    let second = values.get(5).map_or(0, |s| s.parse::<u32>().unwrap_or(0));
    let microsecond = values.get(6).map_or(0, |ms| ms.parse::<u32>().unwrap_or(0));

    let mut timestamp_info = TimeStampInfo::default();

    let timestamp_info = match timestamp_type {
        "year" => timestamp_info.with_year(year),
        "month" => timestamp_info.with_year(year).with_month(month),
        "day" => timestamp_info
            .with_year(year)
            .with_month(month)
            .with_day(day),
        "hour" => timestamp_info
            .with_year(year)
            .with_month(month)
            .with_day(day)
            .with_hour(hour),
        "minute" => timestamp_info
            .with_year(year)
            .with_month(month)
            .with_day(day)
            .with_hour(hour)
            .with_minute(minute),
        "second" => timestamp_info
            .with_year(year)
            .with_month(month)
            .with_day(day)
            .with_hour(hour)
            .with_minute(minute)
            .with_second(second),
        "microsecond" => timestamp_info
            .with_year(year)
            .with_month(month)
            .with_day(day)
            .with_hour(hour)
            .with_minute(minute)
            .with_second(second)
            .with_microsecond(microsecond),
        _ => {
            return Err(SparkError::CastInvalidValue {
                value: value.to_string(),
                from_type: "STRING".to_string(),
                to_type: "TIMESTAMP".to_string(),
            })
        }
    };

    parse_timestamp_to_micros(timestamp_info, tz)
}

fn parse_str_to_year_timestamp<T: TimeZone>(value: &str, tz: &T) -> SparkResult<Option<i64>> {
    get_timestamp_values(value, "year", tz)
}

fn parse_str_to_month_timestamp<T: TimeZone>(value: &str, tz: &T) -> SparkResult<Option<i64>> {
    get_timestamp_values(value, "month", tz)
}

fn parse_str_to_day_timestamp<T: TimeZone>(value: &str, tz: &T) -> SparkResult<Option<i64>> {
    get_timestamp_values(value, "day", tz)
}

fn parse_str_to_hour_timestamp<T: TimeZone>(value: &str, tz: &T) -> SparkResult<Option<i64>> {
    get_timestamp_values(value, "hour", tz)
}

fn parse_str_to_minute_timestamp<T: TimeZone>(value: &str, tz: &T) -> SparkResult<Option<i64>> {
    get_timestamp_values(value, "minute", tz)
}

fn parse_str_to_second_timestamp<T: TimeZone>(value: &str, tz: &T) -> SparkResult<Option<i64>> {
    get_timestamp_values(value, "second", tz)
}

fn parse_str_to_microsecond_timestamp<T: TimeZone>(
    value: &str,
    tz: &T,
) -> SparkResult<Option<i64>> {
    get_timestamp_values(value, "microsecond", tz)
}

fn parse_str_to_time_only_timestamp<T: TimeZone>(value: &str, tz: &T) -> SparkResult<Option<i64>> {
    let values: Vec<&str> = value.split('T').collect();
    let time_values: Vec<u32> = values[1]
        .split(':')
        .map(|v| v.parse::<u32>().unwrap_or(0))
        .collect();

    let datetime = tz.from_utc_datetime(&chrono::Utc::now().naive_utc());
    let timestamp = datetime
        .with_timezone(tz)
        .with_hour(time_values.first().copied().unwrap_or_default())
        .and_then(|dt| dt.with_minute(*time_values.get(1).unwrap_or(&0)))
        .and_then(|dt| dt.with_second(*time_values.get(2).unwrap_or(&0)))
        .and_then(|dt| dt.with_nanosecond(*time_values.get(3).unwrap_or(&0) * 1_000))
        .map(|dt| dt.timestamp_micros())
        .unwrap_or_default();

    Ok(Some(timestamp))
}

//a string to date parser - port of spark's SparkDateTimeUtils#stringToDate.
fn date_parser(date_str: &str, eval_mode: EvalMode) -> SparkResult<Option<i32>> {
    // local functions
    fn get_trimmed_start(bytes: &[u8]) -> usize {
        let mut start = 0;
        while start < bytes.len() && is_whitespace_or_iso_control(bytes[start]) {
            start += 1;
        }
        start
    }

    fn get_trimmed_end(start: usize, bytes: &[u8]) -> usize {
        let mut end = bytes.len() - 1;
        while end > start && is_whitespace_or_iso_control(bytes[end]) {
            end -= 1;
        }
        end + 1
    }

    fn is_whitespace_or_iso_control(byte: u8) -> bool {
        byte.is_ascii_whitespace() || byte.is_ascii_control()
    }

    fn is_valid_digits(segment: i32, digits: usize) -> bool {
        // An integer is able to represent a date within [+-]5 million years.
        let max_digits_year = 7;
        //year (segment 0) can be between 4 to 7 digits,
        //month and day (segment 1 and 2) can be between 1 to 2 digits
        (segment == 0 && digits >= 4 && digits <= max_digits_year)
            || (segment != 0 && digits > 0 && digits <= 2)
    }

    fn return_result(date_str: &str, eval_mode: EvalMode) -> SparkResult<Option<i32>> {
        if eval_mode == EvalMode::Ansi {
            Err(SparkError::CastInvalidValue {
                value: date_str.to_string(),
                from_type: "STRING".to_string(),
                to_type: "DATE".to_string(),
            })
        } else {
            Ok(None)
        }
    }
    // end local functions

    if date_str.is_empty() {
        return return_result(date_str, eval_mode);
    }

    //values of date segments year, month and day defaulting to 1
    let mut date_segments = [1, 1, 1];
    let mut sign = 1;
    let mut current_segment = 0;
    let mut current_segment_value = Wrapping(0);
    let mut current_segment_digits = 0;
    let bytes = date_str.as_bytes();

    let mut j = get_trimmed_start(bytes);
    let str_end_trimmed = get_trimmed_end(j, bytes);

    if j == str_end_trimmed {
        return return_result(date_str, eval_mode);
    }

    //assign a sign to the date
    if bytes[j] == b'-' || bytes[j] == b'+' {
        sign = if bytes[j] == b'-' { -1 } else { 1 };
        j += 1;
    }

    //loop to the end of string until we have processed 3 segments,
    //exit loop on encountering any space ' ' or 'T' after the 3rd segment
    while j < str_end_trimmed && (current_segment < 3 && !(bytes[j] == b' ' || bytes[j] == b'T')) {
        let b = bytes[j];
        if current_segment < 2 && b == b'-' {
            //check for validity of year and month segments if current byte is separator
            if !is_valid_digits(current_segment, current_segment_digits) {
                return return_result(date_str, eval_mode);
            }
            //if valid update corresponding segment with the current segment value.
            date_segments[current_segment as usize] = current_segment_value.0;
            current_segment_value = Wrapping(0);
            current_segment_digits = 0;
            current_segment += 1;
        } else if !b.is_ascii_digit() {
            return return_result(date_str, eval_mode);
        } else {
            //increment value of current segment by the next digit
            let parsed_value = Wrapping((b - b'0') as i32);
            current_segment_value = current_segment_value * Wrapping(10) + parsed_value;
            current_segment_digits += 1;
        }
        j += 1;
    }

    //check for validity of last segment
    if !is_valid_digits(current_segment, current_segment_digits) {
        return return_result(date_str, eval_mode);
    }

    if current_segment < 2 && j < str_end_trimmed {
        // For the `yyyy` and `yyyy-[m]m` formats, entire input must be consumed.
        return return_result(date_str, eval_mode);
    }

    date_segments[current_segment as usize] = current_segment_value.0;

    match NaiveDate::from_ymd_opt(
        sign * date_segments[0],
        date_segments[1] as u32,
        date_segments[2] as u32,
    ) {
        Some(date) => {
            let duration_since_epoch = date
                .signed_duration_since(NaiveDateTime::UNIX_EPOCH.date())
                .num_days();
            Ok(Some(duration_since_epoch.to_i32().unwrap()))
        }
        None => Ok(None),
    }
}

/// This takes for special casting cases of Spark. E.g., Timestamp to Long.
/// This function runs as a post process of the DataFusion cast(). By the time it arrives here,
/// Dictionary arrays are already unpacked by the DataFusion cast() since Spark cannot specify
/// Dictionary as to_type. The from_type is taken before the DataFusion cast() runs in
/// expressions/cast.rs, so it can be still Dictionary.
fn spark_cast_postprocess(array: ArrayRef, from_type: &DataType, to_type: &DataType) -> ArrayRef {
    match (from_type, to_type) {
        (DataType::Timestamp(_, _), DataType::Int64) => {
            // See Spark's `Cast` expression
            unary_dyn::<_, Int64Type>(&array, |v| div_floor(v, MICROS_PER_SECOND)).unwrap()
        }
        (DataType::Dictionary(_, value_type), DataType::Int64)
            if matches!(value_type.as_ref(), &DataType::Timestamp(_, _)) =>
        {
            // See Spark's `Cast` expression
            unary_dyn::<_, Int64Type>(&array, |v| div_floor(v, MICROS_PER_SECOND)).unwrap()
        }
        (DataType::Timestamp(_, _), DataType::Utf8) => remove_trailing_zeroes(array),
        (DataType::Dictionary(_, value_type), DataType::Utf8)
            if matches!(value_type.as_ref(), &DataType::Timestamp(_, _)) =>
        {
            remove_trailing_zeroes(array)
        }
        _ => array,
    }
}

/// A fork & modified version of Arrow's `unary_dyn` which is being deprecated
fn unary_dyn<F, T>(array: &ArrayRef, op: F) -> Result<ArrayRef, ArrowError>
where
    T: ArrowPrimitiveType,
    F: Fn(T::Native) -> T::Native,
{
    if let Some(d) = array.as_any_dictionary_opt() {
        let new_values = unary_dyn::<F, T>(d.values(), op)?;
        return Ok(Arc::new(d.with_values(Arc::new(new_values))));
    }

    match array.as_primitive_opt::<T>() {
        Some(a) if PrimitiveArray::<T>::is_compatible(a.data_type()) => {
            Ok(Arc::new(unary::<T, F, T>(
                array.as_any().downcast_ref::<PrimitiveArray<T>>().unwrap(),
                op,
            )))
        }
        _ => Err(ArrowError::NotYetImplemented(format!(
            "Cannot perform unary operation of type {} on array of type {}",
            T::DATA_TYPE,
            array.data_type()
        ))),
    }
}

/// Remove any trailing zeroes in the string if they occur after in the fractional seconds,
/// to match Spark behavior
/// example:
/// "1970-01-01 05:29:59.900" => "1970-01-01 05:29:59.9"
/// "1970-01-01 05:29:59.990" => "1970-01-01 05:29:59.99"
/// "1970-01-01 05:29:59.999" => "1970-01-01 05:29:59.999"
/// "1970-01-01 05:30:00"     => "1970-01-01 05:30:00"
/// "1970-01-01 05:30:00.001" => "1970-01-01 05:30:00.001"
fn remove_trailing_zeroes(array: ArrayRef) -> ArrayRef {
    let string_array = as_generic_string_array::<i32>(&array).unwrap();
    let result = string_array
        .iter()
        .map(|s| s.map(trim_end))
        .collect::<GenericStringArray<i32>>();
    Arc::new(result) as ArrayRef
}

fn trim_end(s: &str) -> &str {
    if s.rfind('.').is_some() {
        s.trim_end_matches('0')
    } else {
        s
    }
}

#[cfg(test)]
mod tests {
    use arrow::datatypes::TimestampMicrosecondType;
    use arrow_array::StringArray;
    use arrow_schema::{Field, Fields, TimeUnit};
    use std::str::FromStr;

    use super::*;

    #[test]
    #[cfg_attr(miri, ignore)] // test takes too long with miri
    fn timestamp_parser_test() {
        let tz = &timezone::Tz::from_str("UTC").unwrap();
        // write for all formats
        assert_eq!(
            timestamp_parser("2020", EvalMode::Legacy, tz).unwrap(),
            Some(1577836800000000) // this is in milliseconds
        );
        assert_eq!(
            timestamp_parser("2020-01", EvalMode::Legacy, tz).unwrap(),
            Some(1577836800000000)
        );
        assert_eq!(
            timestamp_parser("2020-01-01", EvalMode::Legacy, tz).unwrap(),
            Some(1577836800000000)
        );
        assert_eq!(
            timestamp_parser("2020-01-01T12", EvalMode::Legacy, tz).unwrap(),
            Some(1577880000000000)
        );
        assert_eq!(
            timestamp_parser("2020-01-01T12:34", EvalMode::Legacy, tz).unwrap(),
            Some(1577882040000000)
        );
        assert_eq!(
            timestamp_parser("2020-01-01T12:34:56", EvalMode::Legacy, tz).unwrap(),
            Some(1577882096000000)
        );
        assert_eq!(
            timestamp_parser("2020-01-01T12:34:56.123456", EvalMode::Legacy, tz).unwrap(),
            Some(1577882096123456)
        );
        assert_eq!(
            timestamp_parser("0100", EvalMode::Legacy, tz).unwrap(),
            Some(-59011459200000000)
        );
        assert_eq!(
            timestamp_parser("0100-01", EvalMode::Legacy, tz).unwrap(),
            Some(-59011459200000000)
        );
        assert_eq!(
            timestamp_parser("0100-01-01", EvalMode::Legacy, tz).unwrap(),
            Some(-59011459200000000)
        );
        assert_eq!(
            timestamp_parser("0100-01-01T12", EvalMode::Legacy, tz).unwrap(),
            Some(-59011416000000000)
        );
        assert_eq!(
            timestamp_parser("0100-01-01T12:34", EvalMode::Legacy, tz).unwrap(),
            Some(-59011413960000000)
        );
        assert_eq!(
            timestamp_parser("0100-01-01T12:34:56", EvalMode::Legacy, tz).unwrap(),
            Some(-59011413904000000)
        );
        assert_eq!(
            timestamp_parser("0100-01-01T12:34:56.123456", EvalMode::Legacy, tz).unwrap(),
            Some(-59011413903876544)
        );
        assert_eq!(
            timestamp_parser("10000", EvalMode::Legacy, tz).unwrap(),
            Some(253402300800000000)
        );
        assert_eq!(
            timestamp_parser("10000-01", EvalMode::Legacy, tz).unwrap(),
            Some(253402300800000000)
        );
        assert_eq!(
            timestamp_parser("10000-01-01", EvalMode::Legacy, tz).unwrap(),
            Some(253402300800000000)
        );
        assert_eq!(
            timestamp_parser("10000-01-01T12", EvalMode::Legacy, tz).unwrap(),
            Some(253402344000000000)
        );
        assert_eq!(
            timestamp_parser("10000-01-01T12:34", EvalMode::Legacy, tz).unwrap(),
            Some(253402346040000000)
        );
        assert_eq!(
            timestamp_parser("10000-01-01T12:34:56", EvalMode::Legacy, tz).unwrap(),
            Some(253402346096000000)
        );
        assert_eq!(
            timestamp_parser("10000-01-01T12:34:56.123456", EvalMode::Legacy, tz).unwrap(),
            Some(253402346096123456)
        );
        // assert_eq!(
        //     timestamp_parser("T2",  EvalMode::Legacy).unwrap(),
        //     Some(1714356000000000) // this value needs to change everyday.
        // );
    }

    #[test]
    #[cfg_attr(miri, ignore)] // test takes too long with miri
    fn test_cast_string_to_timestamp() {
        let array: ArrayRef = Arc::new(StringArray::from(vec![
            Some("2020-01-01T12:34:56.123456"),
            Some("T2"),
            Some("0100-01-01T12:34:56.123456"),
            Some("10000-01-01T12:34:56.123456"),
        ]));
        let tz = &timezone::Tz::from_str("UTC").unwrap();

        let string_array = array
            .as_any()
            .downcast_ref::<GenericStringArray<i32>>()
            .expect("Expected a string array");

        let eval_mode = EvalMode::Legacy;
        let result = cast_utf8_to_timestamp!(
            &string_array,
            eval_mode,
            TimestampMicrosecondType,
            timestamp_parser,
            tz
        );

        assert_eq!(
            result.data_type(),
            &DataType::Timestamp(TimeUnit::Microsecond, Some("UTC".into()))
        );
        assert_eq!(result.len(), 4);
    }

    #[test]
    fn test_cast_dict_string_to_timestamp() -> DataFusionResult<()> {
        // prepare input data
        let keys = Int32Array::from(vec![0, 1]);
        let values: ArrayRef = Arc::new(StringArray::from(vec![
            Some("2020-01-01T12:34:56.123456"),
            Some("T2"),
        ]));
        let dict_array = Arc::new(DictionaryArray::new(keys, values));

        let timezone = "UTC".to_string();
        // test casting string dictionary array to timestamp array
        let cast_options = SparkCastOptions::new(EvalMode::Legacy, &timezone, false);
        let result = cast_array(
            dict_array,
            &DataType::Timestamp(TimeUnit::Microsecond, Some(timezone.clone().into())),
            &cast_options,
        )?;
        assert_eq!(
            *result.data_type(),
            DataType::Timestamp(TimeUnit::Microsecond, Some(timezone.into()))
        );
        assert_eq!(result.len(), 2);

        Ok(())
    }

    #[test]
    fn date_parser_test() {
        for date in &[
            "2020",
            "2020-01",
            "2020-01-01",
            "02020-01-01",
            "002020-01-01",
            "0002020-01-01",
            "2020-1-1",
            "2020-01-01 ",
            "2020-01-01T",
        ] {
            for eval_mode in &[EvalMode::Legacy, EvalMode::Ansi, EvalMode::Try] {
                assert_eq!(date_parser(date, *eval_mode).unwrap(), Some(18262));
            }
        }

        //dates in invalid formats
        for date in &[
            "abc",
            "",
            "not_a_date",
            "3/",
            "3/12",
            "3/12/2020",
            "3/12/2002 T",
            "202",
            "2020-010-01",
            "2020-10-010",
            "2020-10-010T",
            "--262143-12-31",
            "--262143-12-31 ",
        ] {
            for eval_mode in &[EvalMode::Legacy, EvalMode::Try] {
                assert_eq!(date_parser(date, *eval_mode).unwrap(), None);
            }
            assert!(date_parser(date, EvalMode::Ansi).is_err());
        }

        for date in &["-3638-5"] {
            for eval_mode in &[EvalMode::Legacy, EvalMode::Try, EvalMode::Ansi] {
                assert_eq!(date_parser(date, *eval_mode).unwrap(), Some(-2048160));
            }
        }

        //Naive Date only supports years 262142 AD to 262143 BC
        //returns None for dates out of range supported by Naive Date.
        for date in &[
            "-262144-1-1",
            "262143-01-1",
            "262143-1-1",
            "262143-01-1 ",
            "262143-01-01T ",
            "262143-1-01T 1234",
            "-0973250",
        ] {
            for eval_mode in &[EvalMode::Legacy, EvalMode::Try, EvalMode::Ansi] {
                assert_eq!(date_parser(date, *eval_mode).unwrap(), None);
            }
        }
    }

    #[test]
    fn test_cast_string_to_date() {
        let array: ArrayRef = Arc::new(StringArray::from(vec![
            Some("2020"),
            Some("2020-01"),
            Some("2020-01-01"),
            Some("2020-01-01T"),
        ]));

        let result = cast_string_to_date(&array, &DataType::Date32, EvalMode::Legacy).unwrap();

        let date32_array = result
            .as_any()
            .downcast_ref::<arrow::array::Date32Array>()
            .unwrap();
        assert_eq!(date32_array.len(), 4);
        date32_array
            .iter()
            .for_each(|v| assert_eq!(v.unwrap(), 18262));
    }

    #[test]
    fn test_cast_string_array_with_valid_dates() {
        let array_with_invalid_date: ArrayRef = Arc::new(StringArray::from(vec![
            Some("-262143-12-31"),
            Some("\n -262143-12-31 "),
            Some("-262143-12-31T \t\n"),
            Some("\n\t-262143-12-31T\r"),
            Some("-262143-12-31T 123123123"),
            Some("\r\n-262143-12-31T \r123123123"),
            Some("\n -262143-12-31T \n\t"),
        ]));

        for eval_mode in &[EvalMode::Legacy, EvalMode::Try, EvalMode::Ansi] {
            let result =
                cast_string_to_date(&array_with_invalid_date, &DataType::Date32, *eval_mode)
                    .unwrap();

            let date32_array = result
                .as_any()
                .downcast_ref::<arrow::array::Date32Array>()
                .unwrap();
            assert_eq!(result.len(), 7);
            date32_array
                .iter()
                .for_each(|v| assert_eq!(v.unwrap(), -96464928));
        }
    }

    #[test]
    fn test_cast_string_array_with_invalid_dates() {
        let array_with_invalid_date: ArrayRef = Arc::new(StringArray::from(vec![
            Some("2020"),
            Some("2020-01"),
            Some("2020-01-01"),
            //4 invalid dates
            Some("2020-010-01T"),
            Some("202"),
            Some(" 202 "),
            Some("\n 2020-\r8 "),
            Some("2020-01-01T"),
            // Overflows i32
            Some("-4607172990231812908"),
        ]));

        for eval_mode in &[EvalMode::Legacy, EvalMode::Try] {
            let result =
                cast_string_to_date(&array_with_invalid_date, &DataType::Date32, *eval_mode)
                    .unwrap();

            let date32_array = result
                .as_any()
                .downcast_ref::<arrow::array::Date32Array>()
                .unwrap();
            assert_eq!(
                date32_array.iter().collect::<Vec<_>>(),
                vec![
                    Some(18262),
                    Some(18262),
                    Some(18262),
                    None,
                    None,
                    None,
                    None,
                    Some(18262),
                    None
                ]
            );
        }

        let result =
            cast_string_to_date(&array_with_invalid_date, &DataType::Date32, EvalMode::Ansi);
        match result {
            Err(e) => assert!(
                e.to_string().contains(
                    "[CAST_INVALID_INPUT] The value '2020-010-01T' of the type \"STRING\" cannot be cast to \"DATE\" because it is malformed")
            ),
            _ => panic!("Expected error"),
        }
    }

    #[test]
    fn test_cast_string_as_i8() {
        // basic
        assert_eq!(
            cast_string_to_i8("127", EvalMode::Legacy).unwrap(),
            Some(127_i8)
        );
        assert_eq!(cast_string_to_i8("128", EvalMode::Legacy).unwrap(), None);
        assert!(cast_string_to_i8("128", EvalMode::Ansi).is_err());
        // decimals
        assert_eq!(
            cast_string_to_i8("0.2", EvalMode::Legacy).unwrap(),
            Some(0_i8)
        );
        assert_eq!(
            cast_string_to_i8(".", EvalMode::Legacy).unwrap(),
            Some(0_i8)
        );
        // TRY should always return null for decimals
        assert_eq!(cast_string_to_i8("0.2", EvalMode::Try).unwrap(), None);
        assert_eq!(cast_string_to_i8(".", EvalMode::Try).unwrap(), None);
        // ANSI mode should throw error on decimal
        assert!(cast_string_to_i8("0.2", EvalMode::Ansi).is_err());
        assert!(cast_string_to_i8(".", EvalMode::Ansi).is_err());
    }

    #[test]
    fn test_cast_unsupported_timestamp_to_date() {
        // Since datafusion uses chrono::Datetime internally not all dates representable by TimestampMicrosecondType are supported
        let timestamps: PrimitiveArray<TimestampMicrosecondType> = vec![i64::MAX].into();
        let cast_options = SparkCastOptions::new(EvalMode::Legacy, "UTC", false);
        let result = cast_array(
            Arc::new(timestamps.with_timezone("Europe/Copenhagen")),
            &DataType::Date32,
            &cast_options,
        );
        assert!(result.is_err())
    }

    #[test]
    fn test_cast_invalid_timezone() {
        let timestamps: PrimitiveArray<TimestampMicrosecondType> = vec![i64::MAX].into();
        let cast_options = SparkCastOptions::new(EvalMode::Legacy, "Not a valid timezone", false);
        let result = cast_array(
            Arc::new(timestamps.with_timezone("Europe/Copenhagen")),
            &DataType::Date32,
            &cast_options,
        );
        assert!(result.is_err())
    }

    #[test]
    fn test_cast_struct_to_utf8() {
        let a: ArrayRef = Arc::new(Int32Array::from(vec![
            Some(1),
            Some(2),
            None,
            Some(4),
            Some(5),
        ]));
        let b: ArrayRef = Arc::new(StringArray::from(vec!["a", "b", "c", "d", "e"]));
        let c: ArrayRef = Arc::new(StructArray::from(vec![
            (Arc::new(Field::new("a", DataType::Int32, true)), a),
            (Arc::new(Field::new("b", DataType::Utf8, true)), b),
        ]));
        let string_array = cast_array(
            c,
            &DataType::Utf8,
            &SparkCastOptions::new(EvalMode::Legacy, "UTC", false),
        )
        .unwrap();
        let string_array = string_array.as_string::<i32>();
        assert_eq!(5, string_array.len());
        assert_eq!(r#"{1, a}"#, string_array.value(0));
        assert_eq!(r#"{2, b}"#, string_array.value(1));
        assert_eq!(r#"{null, c}"#, string_array.value(2));
        assert_eq!(r#"{4, d}"#, string_array.value(3));
        assert_eq!(r#"{5, e}"#, string_array.value(4));
    }

    #[test]
    fn test_cast_struct_to_struct() {
        let a: ArrayRef = Arc::new(Int32Array::from(vec![
            Some(1),
            Some(2),
            None,
            Some(4),
            Some(5),
        ]));
        let b: ArrayRef = Arc::new(StringArray::from(vec!["a", "b", "c", "d", "e"]));
        let c: ArrayRef = Arc::new(StructArray::from(vec![
            (Arc::new(Field::new("a", DataType::Int32, true)), a),
            (Arc::new(Field::new("b", DataType::Utf8, true)), b),
        ]));
        // change type of "a" from Int32 to Utf8
        let fields = Fields::from(vec![
            Field::new("a", DataType::Utf8, true),
            Field::new("b", DataType::Utf8, true),
        ]);
        let cast_array = spark_cast(
            ColumnarValue::Array(c),
            &DataType::Struct(fields),
            &SparkCastOptions::new(EvalMode::Legacy, "UTC", false),
        )
        .unwrap();
        if let ColumnarValue::Array(cast_array) = cast_array {
            assert_eq!(5, cast_array.len());
            let a = cast_array.as_struct().column(0).as_string::<i32>();
            assert_eq!("1", a.value(0));
        } else {
            unreachable!()
        }
    }

    #[test]
    fn test_cast_struct_to_struct_drop_column() {
        let a: ArrayRef = Arc::new(Int32Array::from(vec![
            Some(1),
            Some(2),
            None,
            Some(4),
            Some(5),
        ]));
        let b: ArrayRef = Arc::new(StringArray::from(vec!["a", "b", "c", "d", "e"]));
        let c: ArrayRef = Arc::new(StructArray::from(vec![
            (Arc::new(Field::new("a", DataType::Int32, true)), a),
            (Arc::new(Field::new("b", DataType::Utf8, true)), b),
        ]));
        // change type of "a" from Int32 to Utf8 and drop "b"
        let fields = Fields::from(vec![Field::new("a", DataType::Utf8, true)]);
        let cast_array = spark_cast(
            ColumnarValue::Array(c),
            &DataType::Struct(fields),
            &SparkCastOptions::new(EvalMode::Legacy, "UTC", false),
        )
        .unwrap();
        if let ColumnarValue::Array(cast_array) = cast_array {
            assert_eq!(5, cast_array.len());
            let struct_array = cast_array.as_struct();
            assert_eq!(1, struct_array.columns().len());
            let a = struct_array.column(0).as_string::<i32>();
            assert_eq!("1", a.value(0));
        } else {
            unreachable!()
        }
    }
}<|MERGE_RESOLUTION|>--- conflicted
+++ resolved
@@ -39,10 +39,6 @@
 use arrow_array::{DictionaryArray, StringArray, StructArray};
 use arrow_schema::{DataType, Field, Schema};
 use chrono::{NaiveDate, NaiveDateTime, TimeZone, Timelike};
-<<<<<<< HEAD
-=======
-use datafusion::physical_expr_common::physical_expr::down_cast_any_ref;
->>>>>>> 8f4a8a54
 use datafusion_common::{
     cast::as_generic_string_array, internal_err, Result as DataFusionResult, ScalarValue,
 };
@@ -62,14 +58,7 @@
     sync::Arc,
 };
 
-<<<<<<< HEAD
-use crate::timezone;
-use crate::utils::array_with_timezone;
-
-use crate::{EvalMode, SparkError, SparkResult};
-
-=======
->>>>>>> 8f4a8a54
+
 static TIMESTAMP_FORMAT: Option<&str> = Some("%Y-%m-%d %H:%M:%S%.f");
 
 const MICROS_PER_SECOND: i64 = 1000000;
@@ -149,7 +138,6 @@
     pub cast_options: SparkCastOptions,
 }
 
-<<<<<<< HEAD
 impl PartialEq for Cast {
     fn eq(&self, other: &Self) -> bool {
         self.child.eq(&other.child)
@@ -163,7 +151,9 @@
         self.child.hash(state);
         self.data_type.hash(state);
         self.cast_options.hash(state);
-=======
+    }
+}
+
 /// Determine if Comet supports a cast, taking options such as EvalMode and Timezone into account.
 pub fn cast_supported(
     from_type: &DataType,
@@ -395,7 +385,6 @@
             }
         }
         _ => false,
->>>>>>> 8f4a8a54
     }
 }
 
