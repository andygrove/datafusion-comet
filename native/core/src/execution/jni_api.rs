--- conflicted
+++ resolved
@@ -506,18 +506,6 @@
                 pull_input_batches(exec_context)?;
             }
 
-<<<<<<< HEAD
-            loop {
-                // Polling the stream.
-                let next_item = exec_context.stream.as_mut().unwrap().next();
-                let poll_output = get_runtime().block_on(async { poll!(next_item) });
-
-                // update metrics at interval
-                // Only check time every 100 polls to reduce syscall overhead
-                if let Some(interval) = exec_context.metrics_update_interval {
-                    exec_context.poll_count_since_metrics_check += 1;
-                    if exec_context.poll_count_since_metrics_check >= 100 {
-=======
             // Enter the runtime once for the entire polling loop to avoid repeated
             // Runtime::enter() overhead
             get_runtime().block_on(async {
@@ -527,17 +515,17 @@
                     let poll_output = poll!(next_item);
 
                     // update metrics at interval
+                    // Only check time every 100 polls to reduce syscall overhead
                     if let Some(interval) = exec_context.metrics_update_interval {
->>>>>>> 618a4402
-                        let now = Instant::now();
-                        if now - exec_context.metrics_last_update_time >= interval {
-                            update_metrics(&mut env, exec_context)?;
-                            exec_context.metrics_last_update_time = now;
+                        exec_context.poll_count_since_metrics_check += 1;
+                        if exec_context.poll_count_since_metrics_check >= 100 {
+                            let now = Instant::now();
+                            if now - exec_context.metrics_last_update_time >= interval {
+                                update_metrics(&mut env, exec_context)?;
+                                exec_context.metrics_last_update_time = now;
+                            }
+                            exec_context.poll_count_since_metrics_check = 0;
                         }
-<<<<<<< HEAD
-                        exec_context.poll_count_since_metrics_check = 0;
-=======
->>>>>>> 618a4402
                     }
 
                     match poll_output {
