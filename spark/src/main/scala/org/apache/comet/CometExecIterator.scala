--- conflicted
+++ resolved
@@ -116,16 +116,8 @@
       offHeapMode,
       memoryPoolType = COMET_EXEC_MEMORY_POOL_TYPE.get(),
       memoryLimit,
-<<<<<<< HEAD
       memoryLimitPerTask,
-      taskAttemptId,
-      debug = COMET_DEBUG_ENABLED.get(),
-      explain = COMET_EXPLAIN_NATIVE_ENABLED.get(),
-      tracingEnabled)
-=======
-      memoryLimitPerTask = getMemoryLimitPerTask(conf),
-      taskAttemptId = TaskContext.get().taskAttemptId)
->>>>>>> 48379352
+      taskAttemptId)
   }
 
   private var nextBatch: Option[ColumnarBatch] = None
