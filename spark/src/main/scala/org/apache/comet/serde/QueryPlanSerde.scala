/*
 * Licensed to the Apache Software Foundation (ASF) under one
 * or more contributor license agreements.  See the NOTICE file
 * distributed with this work for additional information
 * regarding copyright ownership.  The ASF licenses this file
 * to you under the Apache License, Version 2.0 (the
 * "License"); you may not use this file except in compliance
 * with the License.  You may obtain a copy of the License at
 *
 *   http://www.apache.org/licenses/LICENSE-2.0
 *
 * Unless required by applicable law or agreed to in writing,
 * software distributed under the License is distributed on an
 * "AS IS" BASIS, WITHOUT WARRANTIES OR CONDITIONS OF ANY
 * KIND, either express or implied.  See the License for the
 * specific language governing permissions and limitations
 * under the License.
 */

package org.apache.comet.serde

import scala.jdk.CollectionConverters._

import org.apache.spark.internal.Logging
import org.apache.spark.sql.catalyst.expressions._
import org.apache.spark.sql.catalyst.expressions.aggregate._
import org.apache.spark.sql.catalyst.expressions.objects.StaticInvoke
import org.apache.spark.sql.catalyst.optimizer.NormalizeNaNAndZero
import org.apache.spark.sql.catalyst.util.CharVarcharCodegenUtils
import org.apache.spark.sql.comet._
import org.apache.spark.sql.comet.execution.shuffle.CometShuffleExchangeExec
import org.apache.spark.sql.execution
import org.apache.spark.sql.execution._
import org.apache.spark.sql.execution.adaptive.{BroadcastQueryStageExec, ShuffleQueryStageExec}
import org.apache.spark.sql.execution.aggregate.{HashAggregateExec, ObjectHashAggregateExec}
import org.apache.spark.sql.execution.exchange.{BroadcastExchangeExec, ReusedExchangeExec, ShuffleExchangeExec}
import org.apache.spark.sql.execution.joins.{BroadcastHashJoinExec, ShuffledHashJoinExec, SortMergeJoinExec}
import org.apache.spark.sql.execution.window.WindowExec
import org.apache.spark.sql.internal.SQLConf
import org.apache.spark.sql.types._

import org.apache.comet.CometConf
import org.apache.comet.CometSparkSessionExtensions.{isCometScan, withInfo}
import org.apache.comet.expressions._
import org.apache.comet.serde.ExprOuterClass.{AggExpr, Expr, ScalarFunc}
import org.apache.comet.serde.OperatorOuterClass.Operator
import org.apache.comet.serde.Types.{DataType => ProtoDataType}
import org.apache.comet.serde.Types.DataType._
import org.apache.comet.serde.literals.CometLiteral
<<<<<<< HEAD
import org.apache.comet.serde.operator._
=======
import org.apache.comet.serde.operator.{CometLocalTableScan, CometProject, CometSort, CometSortOrder}
>>>>>>> 9b91c25e
import org.apache.comet.shims.CometExprShim

/**
 * An utility object for query plan and expression serialization.
 */
object QueryPlanSerde extends Logging with CometExprShim {

  /**
   * Mapping of Spark operator class to Comet operator handler.
   */
  private val opSerdeMap: Map[Class[_ <: SparkPlan], CometOperatorSerde[_]] =
    Map(
      classOf[ProjectExec] -> CometProject,
<<<<<<< HEAD
      classOf[FilterExec] -> CometFilter,
      classOf[LocalTableScanExec] -> CometLocalTableScan,
      classOf[LocalLimitExec] -> CometLocalLimit,
      classOf[GlobalLimitExec] -> CometGlobalLimit,
      classOf[ExpandExec] -> CometExpand,
      classOf[HashAggregateExec] -> CometHashAggregate,
      classOf[ObjectHashAggregateExec] -> CometObjectHashAggregate,
      classOf[BroadcastHashJoinExec] -> CometBroadcastHashJoin,
      classOf[ShuffledHashJoinExec] -> CometShuffleHashJoin,
      classOf[SortMergeJoinExec] -> CometSortMergeJoin,
      classOf[SortExec] -> CometSort)
=======
      classOf[SortExec] -> CometSort,
      classOf[LocalTableScanExec] -> CometLocalTableScan)
>>>>>>> 9b91c25e

  private val arrayExpressions: Map[Class[_ <: Expression], CometExpressionSerde[_]] = Map(
    classOf[ArrayAppend] -> CometArrayAppend,
    classOf[ArrayCompact] -> CometArrayCompact,
    classOf[ArrayContains] -> CometArrayContains,
    classOf[ArrayDistinct] -> CometArrayDistinct,
    classOf[ArrayExcept] -> CometArrayExcept,
    classOf[ArrayFilter] -> CometArrayFilter,
    classOf[ArrayInsert] -> CometArrayInsert,
    classOf[ArrayIntersect] -> CometArrayIntersect,
    classOf[ArrayJoin] -> CometArrayJoin,
    classOf[ArrayMax] -> CometArrayMax,
    classOf[ArrayMin] -> CometArrayMin,
    classOf[ArrayRemove] -> CometArrayRemove,
    classOf[ArrayRepeat] -> CometArrayRepeat,
    classOf[ArraysOverlap] -> CometArraysOverlap,
    classOf[ArrayUnion] -> CometArrayUnion,
    classOf[CreateArray] -> CometCreateArray,
    classOf[ElementAt] -> CometElementAt,
    classOf[Flatten] -> CometFlatten,
    classOf[GetArrayItem] -> CometGetArrayItem)

  private val conditionalExpressions: Map[Class[_ <: Expression], CometExpressionSerde[_]] =
    Map(classOf[CaseWhen] -> CometCaseWhen, classOf[If] -> CometIf)

  private val predicateExpressions: Map[Class[_ <: Expression], CometExpressionSerde[_]] = Map(
    classOf[And] -> CometAnd,
    classOf[EqualTo] -> CometEqualTo,
    classOf[EqualNullSafe] -> CometEqualNullSafe,
    classOf[GreaterThan] -> CometGreaterThan,
    classOf[GreaterThanOrEqual] -> CometGreaterThanOrEqual,
    classOf[LessThan] -> CometLessThan,
    classOf[LessThanOrEqual] -> CometLessThanOrEqual,
    classOf[In] -> CometIn,
    classOf[IsNotNull] -> CometIsNotNull,
    classOf[IsNull] -> CometIsNull,
    classOf[InSet] -> CometInSet,
    classOf[Not] -> CometNot,
    classOf[Or] -> CometOr)

  private val mathExpressions: Map[Class[_ <: Expression], CometExpressionSerde[_]] = Map(
    classOf[Acos] -> CometScalarFunction("acos"),
    classOf[Add] -> CometAdd,
    classOf[Asin] -> CometScalarFunction("asin"),
    classOf[Atan] -> CometScalarFunction("atan"),
    classOf[Atan2] -> CometAtan2,
    classOf[Ceil] -> CometCeil,
    classOf[Cos] -> CometScalarFunction("cos"),
    classOf[Divide] -> CometDivide,
    classOf[Exp] -> CometScalarFunction("exp"),
    classOf[Expm1] -> CometScalarFunction("expm1"),
    classOf[Floor] -> CometFloor,
    classOf[Hex] -> CometHex,
    classOf[IntegralDivide] -> CometIntegralDivide,
    classOf[IsNaN] -> CometIsNaN,
    classOf[Log] -> CometLog,
    classOf[Log2] -> CometLog2,
    classOf[Log10] -> CometLog10,
    classOf[Multiply] -> CometMultiply,
    classOf[Pow] -> CometScalarFunction("pow"),
    classOf[Rand] -> CometRand,
    classOf[Randn] -> CometRandn,
    classOf[Remainder] -> CometRemainder,
    classOf[Round] -> CometRound,
    classOf[Signum] -> CometScalarFunction("signum"),
    classOf[Sin] -> CometScalarFunction("sin"),
    classOf[Sqrt] -> CometScalarFunction("sqrt"),
    classOf[Subtract] -> CometSubtract,
    classOf[Tan] -> CometScalarFunction("tan"),
    classOf[UnaryMinus] -> CometUnaryMinus,
    classOf[Unhex] -> CometUnhex,
    classOf[Abs] -> CometAbs)

  private val mapExpressions: Map[Class[_ <: Expression], CometExpressionSerde[_]] = Map(
    classOf[GetMapValue] -> CometMapExtract,
    classOf[MapKeys] -> CometMapKeys,
    classOf[MapEntries] -> CometMapEntries,
    classOf[MapValues] -> CometMapValues,
    classOf[MapFromArrays] -> CometMapFromArrays)

  private val structExpressions: Map[Class[_ <: Expression], CometExpressionSerde[_]] = Map(
    classOf[CreateNamedStruct] -> CometCreateNamedStruct,
    classOf[GetArrayStructFields] -> CometGetArrayStructFields,
    classOf[GetStructField] -> CometGetStructField,
    classOf[StructsToJson] -> CometStructsToJson)

  private val hashExpressions: Map[Class[_ <: Expression], CometExpressionSerde[_]] = Map(
    classOf[Md5] -> CometScalarFunction("md5"),
    classOf[Murmur3Hash] -> CometMurmur3Hash,
    classOf[Sha2] -> CometSha2,
    classOf[XxHash64] -> CometXxHash64,
    classOf[Sha1] -> CometSha1)

  private val stringExpressions: Map[Class[_ <: Expression], CometExpressionSerde[_]] = Map(
    classOf[Ascii] -> CometScalarFunction("ascii"),
    classOf[BitLength] -> CometScalarFunction("bit_length"),
    classOf[Chr] -> CometScalarFunction("char"),
    classOf[ConcatWs] -> CometScalarFunction("concat_ws"),
    classOf[Concat] -> CometConcat,
    classOf[Contains] -> CometScalarFunction("contains"),
    classOf[EndsWith] -> CometScalarFunction("ends_with"),
    classOf[InitCap] -> CometInitCap,
    classOf[Length] -> CometLength,
    classOf[Like] -> CometLike,
    classOf[Lower] -> CometLower,
    classOf[OctetLength] -> CometScalarFunction("octet_length"),
    classOf[RegExpReplace] -> CometRegExpReplace,
    classOf[Reverse] -> CometScalarFunction("reverse"),
    classOf[RLike] -> CometRLike,
    classOf[StartsWith] -> CometScalarFunction("starts_with"),
    classOf[StringInstr] -> CometScalarFunction("instr"),
    classOf[StringRepeat] -> CometStringRepeat,
    classOf[StringReplace] -> CometScalarFunction("replace"),
    classOf[StringRPad] -> CometStringRPad,
    classOf[StringLPad] -> CometStringLPad,
    classOf[StringSpace] -> CometScalarFunction("string_space"),
    classOf[StringTranslate] -> CometScalarFunction("translate"),
    classOf[StringTrim] -> CometScalarFunction("trim"),
    classOf[StringTrimBoth] -> CometScalarFunction("btrim"),
    classOf[StringTrimLeft] -> CometScalarFunction("ltrim"),
    classOf[StringTrimRight] -> CometScalarFunction("rtrim"),
    classOf[Substring] -> CometSubstring,
    classOf[Upper] -> CometUpper)

  private val bitwiseExpressions: Map[Class[_ <: Expression], CometExpressionSerde[_]] = Map(
    classOf[BitwiseAnd] -> CometBitwiseAnd,
    classOf[BitwiseCount] -> CometBitwiseCount,
    classOf[BitwiseGet] -> CometBitwiseGet,
    classOf[BitwiseOr] -> CometBitwiseOr,
    classOf[BitwiseNot] -> CometBitwiseNot,
    classOf[BitwiseXor] -> CometBitwiseXor,
    classOf[ShiftLeft] -> CometShiftLeft,
    classOf[ShiftRight] -> CometShiftRight)

  private val temporalExpressions: Map[Class[_ <: Expression], CometExpressionSerde[_]] = Map(
    classOf[DateAdd] -> CometDateAdd,
    classOf[DateSub] -> CometDateSub,
    classOf[FromUnixTime] -> CometFromUnixTime,
    classOf[Hour] -> CometHour,
    classOf[Minute] -> CometMinute,
    classOf[Second] -> CometSecond,
    classOf[TruncDate] -> CometTruncDate,
    classOf[TruncTimestamp] -> CometTruncTimestamp,
    classOf[Year] -> CometYear,
    classOf[Month] -> CometMonth,
    classOf[DayOfMonth] -> CometDayOfMonth,
    classOf[DayOfWeek] -> CometDayOfWeek,
    classOf[WeekDay] -> CometWeekDay,
    classOf[DayOfYear] -> CometDayOfYear,
    classOf[WeekOfYear] -> CometWeekOfYear,
    classOf[Quarter] -> CometQuarter)

  private val conversionExpressions: Map[Class[_ <: Expression], CometExpressionSerde[_]] = Map(
    classOf[Cast] -> CometCast)

  private val miscExpressions: Map[Class[_ <: Expression], CometExpressionSerde[_]] = Map(
    // TODO PromotePrecision
    // TODO KnownFloatingPointNormalized
    // TODO ScalarSubquery
    // TODO UnscaledValue
    // TODO MakeDecimal
    // TODO BloomFilterMightContain
    // TODO RegExpReplace
    classOf[Alias] -> CometAlias,
    classOf[AttributeReference] -> CometAttributeReference,
    classOf[CheckOverflow] -> CometCheckOverflow,
    classOf[Coalesce] -> CometCoalesce,
    classOf[Literal] -> CometLiteral,
    classOf[MonotonicallyIncreasingID] -> CometMonotonicallyIncreasingId,
    classOf[SparkPartitionID] -> CometSparkPartitionId,
    classOf[SortOrder] -> CometSortOrder)

  /**
   * Mapping of Spark expression class to Comet expression handler.
   */
  val exprSerdeMap: Map[Class[_ <: Expression], CometExpressionSerde[_]] =
    mathExpressions ++ hashExpressions ++ stringExpressions ++
      conditionalExpressions ++ mapExpressions ++ predicateExpressions ++
      structExpressions ++ bitwiseExpressions ++ miscExpressions ++ arrayExpressions ++
      temporalExpressions ++ conversionExpressions

  /**
   * Mapping of Spark aggregate expression class to Comet expression handler.
   */
  val aggrSerdeMap: Map[Class[_], CometAggregateExpressionSerde[_]] = Map(
    classOf[Average] -> CometAverage,
    classOf[BitAndAgg] -> CometBitAndAgg,
    classOf[BitOrAgg] -> CometBitOrAgg,
    classOf[BitXorAgg] -> CometBitXOrAgg,
    classOf[BloomFilterAggregate] -> CometBloomFilterAggregate,
    classOf[Corr] -> CometCorr,
    classOf[Count] -> CometCount,
    classOf[CovPopulation] -> CometCovPopulation,
    classOf[CovSample] -> CometCovSample,
    classOf[First] -> CometFirst,
    classOf[Last] -> CometLast,
    classOf[Max] -> CometMax,
    classOf[Min] -> CometMin,
    classOf[StddevPop] -> CometStddevPop,
    classOf[StddevSamp] -> CometStddevSamp,
    classOf[Sum] -> CometSum,
    classOf[VariancePop] -> CometVariancePop,
    classOf[VarianceSamp] -> CometVarianceSamp)

  def supportedDataType(dt: DataType, allowComplex: Boolean = false): Boolean = dt match {
    case _: ByteType | _: ShortType | _: IntegerType | _: LongType | _: FloatType |
        _: DoubleType | _: StringType | _: BinaryType | _: TimestampType | _: TimestampNTZType |
        _: DecimalType | _: DateType | _: BooleanType | _: NullType =>
      true
    case s: StructType if allowComplex =>
      s.fields.nonEmpty && s.fields.map(_.dataType).forall(supportedDataType(_, allowComplex))
    case a: ArrayType if allowComplex =>
      supportedDataType(a.elementType, allowComplex)
    case m: MapType if allowComplex =>
      supportedDataType(m.keyType, allowComplex) && supportedDataType(m.valueType, allowComplex)
    case _ =>
      false
  }

  /**
   * Serializes Spark datatype to protobuf. Note that, a datatype can be serialized by this method
   * doesn't mean it is supported by Comet native execution, i.e., `supportedDataType` may return
   * false for it.
   */
  def serializeDataType(dt: org.apache.spark.sql.types.DataType): Option[Types.DataType] = {
    val typeId = dt match {
      case _: BooleanType => 0
      case _: ByteType => 1
      case _: ShortType => 2
      case _: IntegerType => 3
      case _: LongType => 4
      case _: FloatType => 5
      case _: DoubleType => 6
      case _: StringType => 7
      case _: BinaryType => 8
      case _: TimestampType => 9
      case _: DecimalType => 10
      case _: TimestampNTZType => 11
      case _: DateType => 12
      case _: NullType => 13
      case _: ArrayType => 14
      case _: MapType => 15
      case _: StructType => 16
      case dt =>
        logWarning(s"Cannot serialize Spark data type: $dt")
        return None
    }

    val builder = ProtoDataType.newBuilder()
    builder.setTypeIdValue(typeId)

    // Decimal
    val dataType = dt match {
      case t: DecimalType =>
        val info = DataTypeInfo.newBuilder()
        val decimal = DecimalInfo.newBuilder()
        decimal.setPrecision(t.precision)
        decimal.setScale(t.scale)
        info.setDecimal(decimal)
        builder.setTypeInfo(info.build()).build()

      case a: ArrayType =>
        val elementType = serializeDataType(a.elementType)

        if (elementType.isEmpty) {
          return None
        }

        val info = DataTypeInfo.newBuilder()
        val list = ListInfo.newBuilder()
        list.setElementType(elementType.get)
        list.setContainsNull(a.containsNull)

        info.setList(list)
        builder.setTypeInfo(info.build()).build()

      case m: MapType =>
        val keyType = serializeDataType(m.keyType)
        if (keyType.isEmpty) {
          return None
        }

        val valueType = serializeDataType(m.valueType)
        if (valueType.isEmpty) {
          return None
        }

        val info = DataTypeInfo.newBuilder()
        val map = MapInfo.newBuilder()
        map.setKeyType(keyType.get)
        map.setValueType(valueType.get)
        map.setValueContainsNull(m.valueContainsNull)

        info.setMap(map)
        builder.setTypeInfo(info.build()).build()

      case s: StructType =>
        val info = DataTypeInfo.newBuilder()
        val struct = StructInfo.newBuilder()

        val fieldNames = s.fields.map(_.name).toIterable.asJava
        val fieldDatatypes = s.fields.map(f => serializeDataType(f.dataType)).toSeq
        val fieldNullable = s.fields.map(f => Boolean.box(f.nullable)).toIterable.asJava

        if (fieldDatatypes.exists(_.isEmpty)) {
          return None
        }

        struct.addAllFieldNames(fieldNames)
        struct.addAllFieldDatatypes(fieldDatatypes.map(_.get).asJava)
        struct.addAllFieldNullable(fieldNullable)

        info.setStruct(struct)
        builder.setTypeInfo(info.build()).build()
      case _ => builder.build()
    }

    Some(dataType)
  }

  def windowExprToProto(
      windowExpr: WindowExpression,
      output: Seq[Attribute],
      conf: SQLConf): Option[OperatorOuterClass.WindowExpr] = {

    val aggregateExpressions: Array[AggregateExpression] = windowExpr.flatMap { expr =>
      expr match {
        case agg: AggregateExpression =>
          agg.aggregateFunction match {
            case _: Count =>
              Some(agg)
            case min: Min =>
              if (AggSerde.minMaxDataTypeSupported(min.dataType)) {
                Some(agg)
              } else {
                withInfo(windowExpr, s"datatype ${min.dataType} is not supported", expr)
                None
              }
            case max: Max =>
              if (AggSerde.minMaxDataTypeSupported(max.dataType)) {
                Some(agg)
              } else {
                withInfo(windowExpr, s"datatype ${max.dataType} is not supported", expr)
                None
              }
            case s: Sum =>
              if (AggSerde.sumDataTypeSupported(s.dataType) && !s.dataType
                  .isInstanceOf[DecimalType]) {
                Some(agg)
              } else {
                withInfo(windowExpr, s"datatype ${s.dataType} is not supported", expr)
                None
              }
            case _ =>
              withInfo(
                windowExpr,
                s"aggregate ${agg.aggregateFunction}" +
                  " is not supported for window function",
                expr)
              None
          }
        case _ =>
          None
      }
    }.toArray

    val (aggExpr, builtinFunc) = if (aggregateExpressions.nonEmpty) {
      val modes = aggregateExpressions.map(_.mode).distinct
      assert(modes.size == 1 && modes.head == Complete)
      (aggExprToProto(aggregateExpressions.head, output, true, conf), None)
    } else {
      (None, exprToProto(windowExpr.windowFunction, output))
    }

    if (aggExpr.isEmpty && builtinFunc.isEmpty) {
      return None
    }

    val f = windowExpr.windowSpec.frameSpecification

    val (frameType, lowerBound, upperBound) = f match {
      case SpecifiedWindowFrame(frameType, lBound, uBound) =>
        val frameProto = frameType match {
          case RowFrame => OperatorOuterClass.WindowFrameType.Rows
          case RangeFrame => OperatorOuterClass.WindowFrameType.Range
        }

        val lBoundProto = lBound match {
          case UnboundedPreceding =>
            OperatorOuterClass.LowerWindowFrameBound
              .newBuilder()
              .setUnboundedPreceding(OperatorOuterClass.UnboundedPreceding.newBuilder().build())
              .build()
          case CurrentRow =>
            OperatorOuterClass.LowerWindowFrameBound
              .newBuilder()
              .setCurrentRow(OperatorOuterClass.CurrentRow.newBuilder().build())
              .build()
          case e if frameType == RowFrame =>
            val offset = e.eval() match {
              case i: Integer => i.toLong
              case l: Long => l
              case _ => return None
            }
            OperatorOuterClass.LowerWindowFrameBound
              .newBuilder()
              .setPreceding(
                OperatorOuterClass.Preceding
                  .newBuilder()
                  .setOffset(offset)
                  .build())
              .build()
          case _ =>
            // TODO add support for numeric and temporal RANGE BETWEEN expressions
            // see https://github.com/apache/datafusion-comet/issues/1246
            return None
        }

        val uBoundProto = uBound match {
          case UnboundedFollowing =>
            OperatorOuterClass.UpperWindowFrameBound
              .newBuilder()
              .setUnboundedFollowing(OperatorOuterClass.UnboundedFollowing.newBuilder().build())
              .build()
          case CurrentRow =>
            OperatorOuterClass.UpperWindowFrameBound
              .newBuilder()
              .setCurrentRow(OperatorOuterClass.CurrentRow.newBuilder().build())
              .build()
          case e if frameType == RowFrame =>
            val offset = e.eval() match {
              case i: Integer => i.toLong
              case l: Long => l
              case _ => return None
            }
            OperatorOuterClass.UpperWindowFrameBound
              .newBuilder()
              .setFollowing(
                OperatorOuterClass.Following
                  .newBuilder()
                  .setOffset(offset)
                  .build())
              .build()
          case _ =>
            // TODO add support for numeric and temporal RANGE BETWEEN expressions
            // see https://github.com/apache/datafusion-comet/issues/1246
            return None
        }

        (frameProto, lBoundProto, uBoundProto)
      case _ =>
        (
          OperatorOuterClass.WindowFrameType.Rows,
          OperatorOuterClass.LowerWindowFrameBound
            .newBuilder()
            .setUnboundedPreceding(OperatorOuterClass.UnboundedPreceding.newBuilder().build())
            .build(),
          OperatorOuterClass.UpperWindowFrameBound
            .newBuilder()
            .setUnboundedFollowing(OperatorOuterClass.UnboundedFollowing.newBuilder().build())
            .build())
    }

    val frame = OperatorOuterClass.WindowFrame
      .newBuilder()
      .setFrameType(frameType)
      .setLowerBound(lowerBound)
      .setUpperBound(upperBound)
      .build()

    val spec =
      OperatorOuterClass.WindowSpecDefinition.newBuilder().setFrameSpecification(frame).build()

    if (builtinFunc.isDefined) {
      Some(
        OperatorOuterClass.WindowExpr
          .newBuilder()
          .setBuiltInWindowFunction(builtinFunc.get)
          .setSpec(spec)
          .build())
    } else if (aggExpr.isDefined) {
      Some(
        OperatorOuterClass.WindowExpr
          .newBuilder()
          .setAggFunc(aggExpr.get)
          .setSpec(spec)
          .build())
    } else {
      None
    }
  }

  def aggExprToProto(
      aggExpr: AggregateExpression,
      inputs: Seq[Attribute],
      binding: Boolean,
      conf: SQLConf): Option[AggExpr] = {

    // Support Count(distinct single_value)
    // COUNT(DISTINCT x) - supported
    // COUNT(DISTINCT x, x) - supported through transition to COUNT(DISTINCT x)
    // COUNT(DISTINCT x, y) - not supported
    if (aggExpr.isDistinct
      &&
      !(aggExpr.aggregateFunction.prettyName == "count" &&
        aggExpr.aggregateFunction.children.length == 1)) {
      withInfo(aggExpr, s"Distinct aggregate not supported for: $aggExpr")
      return None
    }

    val fn = aggExpr.aggregateFunction
    val cometExpr = aggrSerdeMap.get(fn.getClass)
    cometExpr match {
      case Some(handler) =>
        val aggHandler = handler.asInstanceOf[CometAggregateExpressionSerde[AggregateFunction]]
        val exprConfName = aggHandler.getExprConfigName(fn)
        if (!CometConf.isExprEnabled(exprConfName)) {
          withInfo(
            aggExpr,
            "Expression support is disabled. Set " +
              s"${CometConf.getExprEnabledConfigKey(exprConfName)}=true to enable it.")
          return None
        }
        aggHandler.convert(aggExpr, fn, inputs, binding, conf)
      case _ =>
        withInfo(
          aggExpr,
          s"unsupported Spark aggregate function: ${fn.prettyName}",
          fn.children: _*)
        None
    }
  }

  def evalModeToProto(evalMode: CometEvalMode.Value): ExprOuterClass.EvalMode = {
    evalMode match {
      case CometEvalMode.LEGACY => ExprOuterClass.EvalMode.LEGACY
      case CometEvalMode.TRY => ExprOuterClass.EvalMode.TRY
      case CometEvalMode.ANSI => ExprOuterClass.EvalMode.ANSI
      case _ => throw new IllegalStateException(s"Invalid evalMode $evalMode")
    }
  }

  /**
   * Convert a Spark expression to a protocol-buffer representation of a native Comet/DataFusion
   * expression.
   *
   * This method performs a transformation on the plan to handle decimal promotion and then calls
   * into the recursive method [[exprToProtoInternal]].
   *
   * @param expr
   *   The input expression
   * @param inputs
   *   The input attributes
   * @param binding
   *   Whether to bind the expression to the input attributes
   * @return
   *   The protobuf representation of the expression, or None if the expression is not supported.
   *   In the case where None is returned, the expression will be tagged with the reason(s) why it
   *   is not supported.
   */
  def exprToProto(
      expr: Expression,
      inputs: Seq[Attribute],
      binding: Boolean = true): Option[Expr] = {

    val conf = SQLConf.get
    val newExpr =
      DecimalPrecision.promote(conf.decimalOperationsAllowPrecisionLoss, expr, !conf.ansiEnabled)
    exprToProtoInternal(newExpr, inputs, binding)
  }

  /**
   * Convert a Spark expression to a protocol-buffer representation of a native Comet/DataFusion
   * expression.
   *
   * @param expr
   *   The input expression
   * @param inputs
   *   The input attributes
   * @param binding
   *   Whether to bind the expression to the input attributes
   * @return
   *   The protobuf representation of the expression, or None if the expression is not supported.
   *   In the case where None is returned, the expression will be tagged with the reason(s) why it
   *   is not supported.
   */
  def exprToProtoInternal(
      expr: Expression,
      inputs: Seq[Attribute],
      binding: Boolean): Option[Expr] = {

    def convert[T <: Expression](expr: T, handler: CometExpressionSerde[T]): Option[Expr] = {
      val exprConfName = handler.getExprConfigName(expr)
      if (!CometConf.isExprEnabled(exprConfName)) {
        withInfo(
          expr,
          "Expression support is disabled. Set " +
            s"${CometConf.getExprEnabledConfigKey(exprConfName)}=true to enable it.")
        return None
      }
      handler.getSupportLevel(expr) match {
        case Unsupported(notes) =>
          withInfo(expr, notes.getOrElse(""))
          None
        case Incompatible(notes) =>
          val exprAllowIncompat = CometConf.isExprAllowIncompat(exprConfName)
          if (exprAllowIncompat || CometConf.COMET_EXPR_ALLOW_INCOMPATIBLE.get()) {
            if (notes.isDefined) {
              logWarning(
                s"Comet supports $expr when ${CometConf.COMET_EXPR_ALLOW_INCOMPATIBLE.key}=true " +
                  s"but has notes: ${notes.get}")
            }
            handler.convert(expr, inputs, binding)
          } else {
            val optionalNotes = notes.map(str => s" ($str)").getOrElse("")
            withInfo(
              expr,
              s"$expr is not fully compatible with Spark$optionalNotes. To enable it anyway, " +
                s"set ${CometConf.getExprAllowIncompatConfigKey(exprConfName)}=true, or set " +
                s"${CometConf.COMET_EXPR_ALLOW_INCOMPATIBLE.key}=true to enable all " +
                s"incompatible expressions. ${CometConf.COMPAT_GUIDE}.")
            None
          }
        case Compatible(notes) =>
          if (notes.isDefined) {
            logWarning(s"Comet supports $expr but has notes: ${notes.get}")
          }
          handler.convert(expr, inputs, binding)
      }
    }

    versionSpecificExprToProtoInternal(expr, inputs, binding).orElse(expr match {

      case UnaryExpression(child) if expr.prettyName == "promote_precision" =>
        // `UnaryExpression` includes `PromotePrecision` for Spark 3.3
        // `PromotePrecision` is just a wrapper, don't need to serialize it.
        exprToProtoInternal(child, inputs, binding)

      // With Spark 3.4, CharVarcharCodegenUtils.readSidePadding gets called to pad spaces for
      // char types.
      // See https://github.com/apache/spark/pull/38151
      case s: StaticInvoke
          // classOf gets ther runtime class of T, which lets us compare directly
          // Otherwise isInstanceOf[Class[T]] will always evaluate to true for Class[_]
          if s.staticObject == classOf[CharVarcharCodegenUtils] &&
            s.dataType.isInstanceOf[StringType] &&
            s.functionName == "readSidePadding" &&
            s.arguments.size == 2 &&
            s.propagateNull &&
            !s.returnNullable &&
            s.isDeterministic =>
        val argsExpr = Seq(
          exprToProtoInternal(Cast(s.arguments(0), StringType), inputs, binding),
          exprToProtoInternal(s.arguments(1), inputs, binding))

        if (argsExpr.forall(_.isDefined)) {
          scalarFunctionExprToProto("read_side_padding", argsExpr: _*)
        } else {
          withInfo(expr, s.arguments: _*)
          None
        }

      case KnownFloatingPointNormalized(NormalizeNaNAndZero(expr)) =>
        val dataType = serializeDataType(expr.dataType)
        if (dataType.isEmpty) {
          withInfo(expr, s"Unsupported datatype ${expr.dataType}")
          return None
        }
        val ex = exprToProtoInternal(expr, inputs, binding)
        ex.map { child =>
          val builder = ExprOuterClass.NormalizeNaNAndZero
            .newBuilder()
            .setChild(child)
            .setDatatype(dataType.get)
          ExprOuterClass.Expr.newBuilder().setNormalizeNanAndZero(builder).build()
        }

      case s @ execution.ScalarSubquery(_, _) =>
        if (supportedDataType(s.dataType)) {
          val dataType = serializeDataType(s.dataType)
          if (dataType.isEmpty) {
            withInfo(s, s"Scalar subquery returns unsupported datatype ${s.dataType}")
            return None
          }

          val builder = ExprOuterClass.Subquery
            .newBuilder()
            .setId(s.exprId.id)
            .setDatatype(dataType.get)
          Some(ExprOuterClass.Expr.newBuilder().setSubquery(builder).build())
        } else {
          withInfo(s, s"Unsupported data type: ${s.dataType}")
          None
        }

      case UnscaledValue(child) =>
        val childExpr = exprToProtoInternal(child, inputs, binding)
        val optExpr =
          scalarFunctionExprToProtoWithReturnType("unscaled_value", LongType, false, childExpr)
        optExprWithInfo(optExpr, expr, child)

      case MakeDecimal(child, precision, scale, true) =>
        val childExpr = exprToProtoInternal(child, inputs, binding)
        val optExpr = scalarFunctionExprToProtoWithReturnType(
          "make_decimal",
          DecimalType(precision, scale),
          false,
          childExpr)
        optExprWithInfo(optExpr, expr, child)

      case b @ BloomFilterMightContain(_, _) =>
        val bloomFilter = b.left
        val value = b.right
        val bloomFilterExpr = exprToProtoInternal(bloomFilter, inputs, binding)
        val valueExpr = exprToProtoInternal(value, inputs, binding)
        if (bloomFilterExpr.isDefined && valueExpr.isDefined) {
          val builder = ExprOuterClass.BloomFilterMightContain.newBuilder()
          builder.setBloomFilter(bloomFilterExpr.get)
          builder.setValue(valueExpr.get)
          Some(
            ExprOuterClass.Expr
              .newBuilder()
              .setBloomFilterMightContain(builder)
              .build())
        } else {
          withInfo(expr, bloomFilter, value)
          None
        }
      case r @ Reverse(child) if child.dataType.isInstanceOf[ArrayType] =>
        convert(r, CometArrayReverse)
      case expr =>
        QueryPlanSerde.exprSerdeMap.get(expr.getClass) match {
          case Some(handler) =>
            convert(expr, handler.asInstanceOf[CometExpressionSerde[Expression]])
          case _ =>
            withInfo(expr, s"${expr.prettyName} is not supported", expr.children: _*)
            None
        }
    })
  }

  /**
   * Creates a UnaryExpr by calling exprToProtoInternal for the provided child expression and then
   * invokes the supplied function to wrap this UnaryExpr in a top-level Expr.
   *
   * @param child
   *   Spark expression
   * @param inputs
   *   Inputs to the expression
   * @param f
   *   Function that accepts an Expr.Builder and a UnaryExpr and builds the specific top-level
   *   Expr
   * @return
   *   Some(Expr) or None if not supported
   */
  def createUnaryExpr(
      expr: Expression,
      child: Expression,
      inputs: Seq[Attribute],
      binding: Boolean,
      f: (ExprOuterClass.Expr.Builder, ExprOuterClass.UnaryExpr) => ExprOuterClass.Expr.Builder)
      : Option[ExprOuterClass.Expr] = {
    val childExpr = exprToProtoInternal(child, inputs, binding) // TODO review
    if (childExpr.isDefined) {
      // create the generic UnaryExpr message
      val inner = ExprOuterClass.UnaryExpr
        .newBuilder()
        .setChild(childExpr.get)
        .build()
      // call the user-supplied function to wrap UnaryExpr in a top-level Expr
      // such as Expr.IsNull or Expr.IsNotNull
      Some(
        f(
          ExprOuterClass.Expr
            .newBuilder(),
          inner).build())
    } else {
      withInfo(expr, child)
      None
    }
  }

  def createBinaryExpr(
      expr: Expression,
      left: Expression,
      right: Expression,
      inputs: Seq[Attribute],
      binding: Boolean,
      f: (ExprOuterClass.Expr.Builder, ExprOuterClass.BinaryExpr) => ExprOuterClass.Expr.Builder)
      : Option[ExprOuterClass.Expr] = {
    val leftExpr = exprToProtoInternal(left, inputs, binding)
    val rightExpr = exprToProtoInternal(right, inputs, binding)
    if (leftExpr.isDefined && rightExpr.isDefined) {
      // create the generic BinaryExpr message
      val inner = ExprOuterClass.BinaryExpr
        .newBuilder()
        .setLeft(leftExpr.get)
        .setRight(rightExpr.get)
        .build()
      // call the user-supplied function to wrap BinaryExpr in a top-level Expr
      // such as Expr.And or Expr.Or
      Some(
        f(
          ExprOuterClass.Expr
            .newBuilder(),
          inner).build())
    } else {
      withInfo(expr, left, right)
      None
    }
  }

  def scalarFunctionExprToProtoWithReturnType(
      funcName: String,
      returnType: DataType,
      failOnError: Boolean,
      args: Option[Expr]*): Option[Expr] = {
    val builder = ExprOuterClass.ScalarFunc.newBuilder()
    builder.setFunc(funcName)
    builder.setFailOnError(failOnError)
    serializeDataType(returnType).flatMap { t =>
      builder.setReturnType(t)
      scalarFunctionExprToProto0(builder, args: _*)
    }
  }

  def scalarFunctionExprToProto(funcName: String, args: Option[Expr]*): Option[Expr] = {
    val builder = ExprOuterClass.ScalarFunc.newBuilder()
    builder.setFunc(funcName)
    builder.setFailOnError(false)
    scalarFunctionExprToProto0(builder, args: _*)
  }

  private def scalarFunctionExprToProto0(
      builder: ScalarFunc.Builder,
      args: Option[Expr]*): Option[Expr] = {
    args.foreach {
      case Some(a) => builder.addArgs(a)
      case _ =>
        return None
    }
    Some(ExprOuterClass.Expr.newBuilder().setScalarFunc(builder).build())
  }

  /**
   * Convert a Spark plan operator to a protobuf Comet operator.
   *
   * @param op
   *   Spark plan operator
   * @param childOp
   *   previously converted protobuf Comet operators, which will be consumed by the Spark plan
   *   operator as its children
   * @return
   *   The converted Comet native operator for the input `op`, or `None` if the `op` cannot be
   *   converted to a native operator.
   */
  def operator2Proto(op: SparkPlan, childOp: Operator*): Option[Operator] = {
    val conf = op.conf
    val builder = OperatorOuterClass.Operator.newBuilder().setPlanId(op.id)
    childOp.foreach(builder.addChildren)

    // look for registered handler first
    val serde = opSerdeMap.get(op.getClass)
    serde match {
      case Some(handler) if isOperatorEnabled(handler, op) =>
        val opSerde = handler.asInstanceOf[CometOperatorSerde[SparkPlan]]
        val maybeConverted = opSerde.convert(op, builder, childOp: _*)
        if (maybeConverted.isDefined) {
          return maybeConverted
        }
      case _ =>
    }

    // now handle special cases that cannot be handled as a simple mapping from class name
    // and see if operator can be used as a sink
    op match {

      // Fully native scan for V1
      case scan: CometScanExec if scan.scanImpl == CometConf.SCAN_NATIVE_DATAFUSION =>
        CometNativeScan.convert(scan, builder, childOp: _*)

      case _: WindowExec if CometConf.COMET_EXEC_WINDOW_ENABLED.get(conf) =>
        withInfo(op, "Window expressions are not supported")
        None

      case op if isCometSink(op) =>
        val supportedTypes =
          op.output.forall(a => supportedDataType(a.dataType, allowComplex = true))

        if (!supportedTypes) {
          withInfo(op, "Unsupported data type")
          return None
        }

        // These operators are source of Comet native execution chain
        val scanBuilder = OperatorOuterClass.Scan.newBuilder()
        val source = op.simpleStringWithNodeId()
        if (source.isEmpty) {
          scanBuilder.setSource(op.getClass.getSimpleName)
        } else {
          scanBuilder.setSource(source)
        }

        val ffiSafe = op match {
          case _ if isExchangeSink(op) =>
            // Source of broadcast exchange batches is ArrowStreamReader
            // Source of shuffle exchange batches is NativeBatchDecoderIterator
            true
          case scan: CometScanExec if scan.scanImpl == CometConf.SCAN_NATIVE_COMET =>
            // native_comet scan reuses mutable buffers
            false
          case scan: CometScanExec if scan.scanImpl == CometConf.SCAN_NATIVE_ICEBERG_COMPAT =>
            // native_iceberg_compat scan reuses mutable buffers for constant columns
            // https://github.com/apache/datafusion-comet/issues/2152
            false
          case _ =>
            false
        }
        scanBuilder.setArrowFfiSafe(ffiSafe)

        val scanTypes = op.output.flatten { attr =>
          serializeDataType(attr.dataType)
        }

        if (scanTypes.length == op.output.length) {
          scanBuilder.addAllFields(scanTypes.asJava)

          // Sink operators don't have children
          builder.clearChildren()

          Some(builder.setScan(scanBuilder).build())
        } else {
          // There are unsupported scan type
          withInfo(
            op,
            s"unsupported Comet operator: ${op.nodeName}, due to unsupported data types above")
          None
        }

      case op =>
        opSerdeMap.get(op.getClass) match {
          case Some(handler) =>
            handler.enabledConfig.foreach { enabledConfig =>
              if (!enabledConfig.get(op.conf)) {
                withInfo(
                  op,
                  s"Native support for operator ${op.getClass.getSimpleName} is disabled. " +
                    s"Set ${enabledConfig.key}=true to enable it.")
                return None
              }
            }
            handler.asInstanceOf[CometOperatorSerde[SparkPlan]].convert(op, builder, childOp: _*)
          case _ =>
            // Emit warning if:
            //  1. it is not Spark shuffle operator, which is handled separately
            //  2. it is not a Comet operator
            if (!op.nodeName.contains("Comet") && !op.isInstanceOf[ShuffleExchangeExec]) {
              withInfo(op, s"unsupported Spark operator: ${op.nodeName}")
            }
            None
        }
    }
  }

  private def isOperatorEnabled(handler: CometOperatorSerde[_], op: SparkPlan): Boolean = {
    val enabled = handler.enabledConfig.forall(_.get(op.conf))
    val opName = op.getClass.getSimpleName
    if (enabled) {
      val opSerde = handler.asInstanceOf[CometOperatorSerde[SparkPlan]]
      opSerde.getSupportLevel(op) match {
        case Unsupported(notes) =>
          withInfo(op, notes.getOrElse(""))
          false
        case Incompatible(notes) =>
          val allowIncompat = CometConf.isOperatorAllowIncompat(opName)
          val incompatConf = CometConf.getOperatorAllowIncompatConfigKey(opName)
          if (allowIncompat) {
            if (notes.isDefined) {
              logWarning(
                s"Comet supports $opName when $incompatConf=true " +
                  s"but has notes: ${notes.get}")
            }
            true
          } else {
            val optionalNotes = notes.map(str => s" ($str)").getOrElse("")
            withInfo(
              op,
              s"$opName is not fully compatible with Spark$optionalNotes. " +
                s"To enable it anyway, set $incompatConf=true. " +
                s"${CometConf.COMPAT_GUIDE}.")
            false
          }
        case Compatible(notes) =>
          if (notes.isDefined) {
            logWarning(s"Comet supports $opName but has notes: ${notes.get}")
          }
          true
      }
    } else {
      withInfo(
        op,
        s"Native support for operator $opName is disabled. " +
          s"Set ${handler.enabledConfig.get.key}=true to enable it.")
      false
    }
  }

  /**
   * Whether the input Spark operator `op` can be considered as a Comet sink, i.e., the start of
   * native execution. If it is true, we'll wrap `op` with `CometScanWrapper` or
   * `CometSinkPlaceHolder` later in `CometSparkSessionExtensions` after `operator2proto` is
   * called.
   */
  private def isCometSink(op: SparkPlan): Boolean = {
    if (isExchangeSink(op)) {
      return true
    }
    op match {
      case s if isCometScan(s) => true
      case _: CometSparkToColumnarExec => true
      case _: CometSinkPlaceHolder => true
      case _: CoalesceExec => true
      case _: CollectLimitExec => true
      case _: UnionExec => true
      case _: TakeOrderedAndProjectExec => true
      case _: WindowExec => true
      case _ => false
    }
  }

  private def isExchangeSink(op: SparkPlan): Boolean = {
    op match {
      case _: ShuffleExchangeExec => true
      case ShuffleQueryStageExec(_, _: CometShuffleExchangeExec, _) => true
      case ShuffleQueryStageExec(_, ReusedExchangeExec(_, _: CometShuffleExchangeExec), _) => true
      case BroadcastQueryStageExec(_, _: CometBroadcastExchangeExec, _) => true
      case BroadcastQueryStageExec(_, ReusedExchangeExec(_, _: CometBroadcastExchangeExec), _) =>
        true
      case _: BroadcastExchangeExec => true
      case _ => false
    }
  }

  // Utility method. Adds explain info if the result of calling exprToProto is None
  def optExprWithInfo(
      optExpr: Option[Expr],
      expr: Expression,
      childExpr: Expression*): Option[Expr] = {
    optExpr match {
      case None =>
        withInfo(expr, childExpr: _*)
        None
      case o => o
    }

  }

  // scalastyle:off
  /**
   * Align w/ Arrow's
   * [[https://github.com/apache/arrow-rs/blob/55.2.0/arrow-ord/src/rank.rs#L30-L40 can_rank]] and
   * [[https://github.com/apache/arrow-rs/blob/55.2.0/arrow-ord/src/sort.rs#L193-L215 can_sort_to_indices]]
   *
   * TODO: Include SparkSQL's [[YearMonthIntervalType]] and [[DayTimeIntervalType]]
   */
  // scalastyle:on
  def supportedSortType(op: SparkPlan, sortOrder: Seq[SortOrder]): Boolean = {
    def canRank(dt: DataType): Boolean = {
      dt match {
        case _: ByteType | _: ShortType | _: IntegerType | _: LongType | _: FloatType |
            _: DoubleType | _: DecimalType =>
          true
        case _: DateType | _: TimestampType | _: TimestampNTZType =>
          true
        case _: BooleanType | _: BinaryType | _: StringType => true
        case _ => false
      }
    }

    if (sortOrder.length == 1) {
      val canSort = sortOrder.head.dataType match {
        case _: ByteType | _: ShortType | _: IntegerType | _: LongType | _: FloatType |
            _: DoubleType | _: DecimalType =>
          true
        case _: DateType | _: TimestampType | _: TimestampNTZType =>
          true
        case _: BooleanType | _: BinaryType | _: StringType => true
        case ArrayType(elementType, _) => canRank(elementType)
        case MapType(_, valueType, _) => canRank(valueType)
        case _ => false
      }
      if (!canSort) {
        withInfo(op, s"Sort on single column of type ${sortOrder.head.dataType} is not supported")
        false
      } else {
        true
      }
    } else {
      true
    }
  }

}<|MERGE_RESOLUTION|>--- conflicted
+++ resolved
@@ -47,11 +47,7 @@
 import org.apache.comet.serde.Types.{DataType => ProtoDataType}
 import org.apache.comet.serde.Types.DataType._
 import org.apache.comet.serde.literals.CometLiteral
-<<<<<<< HEAD
 import org.apache.comet.serde.operator._
-=======
-import org.apache.comet.serde.operator.{CometLocalTableScan, CometProject, CometSort, CometSortOrder}
->>>>>>> 9b91c25e
 import org.apache.comet.shims.CometExprShim
 
 /**
@@ -65,9 +61,7 @@
   private val opSerdeMap: Map[Class[_ <: SparkPlan], CometOperatorSerde[_]] =
     Map(
       classOf[ProjectExec] -> CometProject,
-<<<<<<< HEAD
       classOf[FilterExec] -> CometFilter,
-      classOf[LocalTableScanExec] -> CometLocalTableScan,
       classOf[LocalLimitExec] -> CometLocalLimit,
       classOf[GlobalLimitExec] -> CometGlobalLimit,
       classOf[ExpandExec] -> CometExpand,
@@ -76,11 +70,8 @@
       classOf[BroadcastHashJoinExec] -> CometBroadcastHashJoin,
       classOf[ShuffledHashJoinExec] -> CometShuffleHashJoin,
       classOf[SortMergeJoinExec] -> CometSortMergeJoin,
-      classOf[SortExec] -> CometSort)
-=======
       classOf[SortExec] -> CometSort,
       classOf[LocalTableScanExec] -> CometLocalTableScan)
->>>>>>> 9b91c25e
 
   private val arrayExpressions: Map[Class[_ <: Expression], CometExpressionSerde[_]] = Map(
     classOf[ArrayAppend] -> CometArrayAppend,
